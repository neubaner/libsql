/*
** 2007 August 14
**
** The author disclaims copyright to this source code.  In place of
** a legal notice, here is a blessing:
**
**    May you do good and not evil.
**    May you find forgiveness for yourself and forgive others.
**    May you share freely, never taking more than you give.
**
*************************************************************************
** This file contains the C functions that implement mutexes for win32
*/
#include "sqliteInt.h"

#if SQLITE_OS_WIN
/*
** Include the header file for the Windows VFS.
*/
#include "os_win.h"
#endif

/*
** The code in this file is only used if we are compiling multithreaded
** on a win32 system.
*/
#ifdef SQLITE_MUTEX_W32

/*
** Each recursive mutex is an instance of the following structure.
*/
struct sqlite3_mutex {
  CRITICAL_SECTION mutex;    /* Mutex controlling the lock */
  int id;                    /* Mutex type */
#ifdef SQLITE_DEBUG
  volatile int nRef;         /* Number of enterances */
  volatile DWORD owner;      /* Thread holding this mutex */
  int trace;                 /* True to trace changes */
#endif
};
#define SQLITE_W32_MUTEX_INITIALIZER { 0 }
#ifdef SQLITE_DEBUG
#define SQLITE3_MUTEX_INITIALIZER { SQLITE_W32_MUTEX_INITIALIZER, 0, 0L, (DWORD)0, 0 }
#else
#define SQLITE3_MUTEX_INITIALIZER { SQLITE_W32_MUTEX_INITIALIZER, 0 }
#endif

/*
** Return true (non-zero) if we are running under WinNT, Win2K, WinXP,
** or WinCE.  Return false (zero) for Win95, Win98, or WinME.
**
** Here is an interesting observation:  Win95, Win98, and WinME lack
** the LockFileEx() API.  But we can still statically link against that
** API as long as we don't call it win running Win95/98/ME.  A call to
** this routine is used to determine if the host is Win95/98/ME or
** WinNT/2K/XP so that we will know whether or not we can safely call
** the LockFileEx() API.
**
** mutexIsNT() is only used for the TryEnterCriticalSection() API call,
** which is only available if your application was compiled with 
** _WIN32_WINNT defined to a value >= 0x0400.  Currently, the only
** call to TryEnterCriticalSection() is #ifdef'ed out, so #ifdef 
** this out as well.
*/
#if 0
#if SQLITE_OS_WINCE || SQLITE_OS_WINRT
# define mutexIsNT()  (1)
#else
  static int mutexIsNT(void){
    static int osType = 0;
    if( osType==0 ){
      OSVERSIONINFO sInfo;
      sInfo.dwOSVersionInfoSize = sizeof(sInfo);
      GetVersionEx(&sInfo);
      osType = sInfo.dwPlatformId==VER_PLATFORM_WIN32_NT ? 2 : 1;
    }
    return osType==2;
  }
#endif /* SQLITE_OS_WINCE || SQLITE_OS_WINRT */
#endif

#ifdef SQLITE_DEBUG
/*
** The sqlite3_mutex_held() and sqlite3_mutex_notheld() routine are
** intended for use only inside assert() statements.
*/
static int winMutexHeld(sqlite3_mutex *p){
  return p->nRef!=0 && p->owner==GetCurrentThreadId();
}
static int winMutexNotheld2(sqlite3_mutex *p, DWORD tid){
  return p->nRef==0 || p->owner!=tid;
}
static int winMutexNotheld(sqlite3_mutex *p){
  DWORD tid = GetCurrentThreadId(); 
  return winMutexNotheld2(p, tid);
}
#endif


/*
** Initialize and deinitialize the mutex subsystem.
*/
static sqlite3_mutex winMutex_staticMutexes[] = {
  SQLITE3_MUTEX_INITIALIZER,
  SQLITE3_MUTEX_INITIALIZER,
  SQLITE3_MUTEX_INITIALIZER,
  SQLITE3_MUTEX_INITIALIZER,
  SQLITE3_MUTEX_INITIALIZER,
  SQLITE3_MUTEX_INITIALIZER,
  SQLITE3_MUTEX_INITIALIZER,
  SQLITE3_MUTEX_INITIALIZER,
  SQLITE3_MUTEX_INITIALIZER
};
static int winMutex_isInit = 0;
<<<<<<< HEAD
/* As winMutexInit() and winMutexEnd() are called as part
** of the sqlite3_initialize and sqlite3_shutdown()
** processing, the "interlocked" magic is probably not
** strictly necessary.
=======
static int winMutex_isNt = -1; /* <0 means "need to query" */

/* As the winMutexInit() and winMutexEnd() functions are called as part
** of the sqlite3_initialize() and sqlite3_shutdown() processing, the
** "interlocked" magic used here is probably not strictly necessary.
>>>>>>> bc5cf381
*/
static LONG volatile winMutex_lock = 0;

void sqlite3_win32_sleep(DWORD milliseconds); /* os_win.c */

static int winMutexInit(void){ 
  /* The first to increment to 1 does actual initialization */
  if( InterlockedCompareExchange(&winMutex_lock, 1, 0)==0 ){
    int i;
    for(i=0; i<ArraySize(winMutex_staticMutexes); i++){
#if SQLITE_OS_WINRT
      InitializeCriticalSectionEx(&winMutex_staticMutexes[i].mutex, 0, 0);
#else
      InitializeCriticalSection(&winMutex_staticMutexes[i].mutex);
#endif
    }
    winMutex_isInit = 1;
  }else{
    /* Someone else is in the process of initing the static mutexes */
    while( !winMutex_isInit ){
      sqlite3_win32_sleep(1);
    }
  }
  return SQLITE_OK; 
}

static int winMutexEnd(void){ 
  /* The first to decrement to 0 does actual shutdown 
  ** (which should be the last to shutdown.) */
  if( InterlockedCompareExchange(&winMutex_lock, 0, 1)==1 ){
    if( winMutex_isInit==1 ){
      int i;
      for(i=0; i<ArraySize(winMutex_staticMutexes); i++){
        DeleteCriticalSection(&winMutex_staticMutexes[i].mutex);
      }
      winMutex_isInit = 0;
    }
  }
  return SQLITE_OK; 
}

/*
** The sqlite3_mutex_alloc() routine allocates a new
** mutex and returns a pointer to it.  If it returns NULL
** that means that a mutex could not be allocated.  SQLite
** will unwind its stack and return an error.  The argument
** to sqlite3_mutex_alloc() is one of these integer constants:
**
** <ul>
** <li>  SQLITE_MUTEX_FAST
** <li>  SQLITE_MUTEX_RECURSIVE
** <li>  SQLITE_MUTEX_STATIC_MASTER
** <li>  SQLITE_MUTEX_STATIC_MEM
** <li>  SQLITE_MUTEX_STATIC_OPEN
** <li>  SQLITE_MUTEX_STATIC_PRNG
** <li>  SQLITE_MUTEX_STATIC_LRU
** <li>  SQLITE_MUTEX_STATIC_PMEM
** <li>  SQLITE_MUTEX_STATIC_APP1
** <li>  SQLITE_MUTEX_STATIC_APP2
** <li>  SQLITE_MUTEX_STATIC_APP3
** </ul>
**
** The first two constants cause sqlite3_mutex_alloc() to create
** a new mutex.  The new mutex is recursive when SQLITE_MUTEX_RECURSIVE
** is used but not necessarily so when SQLITE_MUTEX_FAST is used.
** The mutex implementation does not need to make a distinction
** between SQLITE_MUTEX_RECURSIVE and SQLITE_MUTEX_FAST if it does
** not want to.  But SQLite will only request a recursive mutex in
** cases where it really needs one.  If a faster non-recursive mutex
** implementation is available on the host platform, the mutex subsystem
** might return such a mutex in response to SQLITE_MUTEX_FAST.
**
** The other allowed parameters to sqlite3_mutex_alloc() each return
** a pointer to a static preexisting mutex.  Six static mutexes are
** used by the current version of SQLite.  Future versions of SQLite
** may add additional static mutexes.  Static mutexes are for internal
** use by SQLite only.  Applications that use SQLite mutexes should
** use only the dynamic mutexes returned by SQLITE_MUTEX_FAST or
** SQLITE_MUTEX_RECURSIVE.
**
** Note that if one of the dynamic mutex parameters (SQLITE_MUTEX_FAST
** or SQLITE_MUTEX_RECURSIVE) is used then sqlite3_mutex_alloc()
** returns a different mutex on every call.  But for the static 
** mutex types, the same mutex is returned on every call that has
** the same type number.
*/
static sqlite3_mutex *winMutexAlloc(int iType){
  sqlite3_mutex *p;

  switch( iType ){
    case SQLITE_MUTEX_FAST:
    case SQLITE_MUTEX_RECURSIVE: {
      p = sqlite3MallocZero( sizeof(*p) );
      if( p ){  
#ifdef SQLITE_DEBUG
        p->id = iType;
#endif
#if SQLITE_OS_WINRT
        InitializeCriticalSectionEx(&p->mutex, 0, 0);
#else
        InitializeCriticalSection(&p->mutex);
#endif
      }
      break;
    }
    default: {
      assert( winMutex_isInit==1 );
      assert( iType-2 >= 0 );
      assert( iType-2 < ArraySize(winMutex_staticMutexes) );
      p = &winMutex_staticMutexes[iType-2];
#ifdef SQLITE_DEBUG
      p->id = iType;
#endif
      break;
    }
  }
  return p;
}


/*
** This routine deallocates a previously
** allocated mutex.  SQLite is careful to deallocate every
** mutex that it allocates.
*/
static void winMutexFree(sqlite3_mutex *p){
  assert( p );
  assert( p->nRef==0 && p->owner==0 );
  assert( p->id==SQLITE_MUTEX_FAST || p->id==SQLITE_MUTEX_RECURSIVE );
<<<<<<< HEAD
=======
#endif
>>>>>>> bc5cf381
  assert( winMutex_isInit==1 );
  DeleteCriticalSection(&p->mutex);
  sqlite3_free(p);
}

/*
** The sqlite3_mutex_enter() and sqlite3_mutex_try() routines attempt
** to enter a mutex.  If another thread is already within the mutex,
** sqlite3_mutex_enter() will block and sqlite3_mutex_try() will return
** SQLITE_BUSY.  The sqlite3_mutex_try() interface returns SQLITE_OK
** upon successful entry.  Mutexes created using SQLITE_MUTEX_RECURSIVE can
** be entered multiple times by the same thread.  In such cases the,
** mutex must be exited an equal number of times before another thread
** can enter.  If the same thread tries to enter any other kind of mutex
** more than once, the behavior is undefined.
*/
static void winMutexEnter(sqlite3_mutex *p){
#ifdef SQLITE_DEBUG
  DWORD tid = GetCurrentThreadId(); 
  assert( p->id==SQLITE_MUTEX_RECURSIVE || winMutexNotheld2(p, tid) );
#endif
  assert( winMutex_isInit==1 );
  EnterCriticalSection(&p->mutex);
#ifdef SQLITE_DEBUG
  assert( p->nRef>0 || p->owner==0 );
  p->owner = tid; 
  p->nRef++;
  if( p->trace ){
    printf("enter mutex %p (%d) with nRef=%d\n", p, p->trace, p->nRef);
  }
#endif
}
static int winMutexTry(sqlite3_mutex *p){
#ifndef NDEBUG
  DWORD tid = GetCurrentThreadId(); 
#endif
  int rc = SQLITE_BUSY;
  assert( p->id==SQLITE_MUTEX_RECURSIVE || winMutexNotheld2(p, tid) );
  /*
  ** The sqlite3_mutex_try() routine is very rarely used, and when it
  ** is used it is merely an optimization.  So it is OK for it to always
  ** fail.  
  **
  ** The TryEnterCriticalSection() interface is only available on WinNT.
  ** And some windows compilers complain if you try to use it without
  ** first doing some #defines that prevent SQLite from building on Win98.
  ** For that reason, we will omit this optimization for now.  See
  ** ticket #2685.
  */
<<<<<<< HEAD
#if 0
  assert( winMutex_isInit==1 );
  if( mutexIsNT() && TryEnterCriticalSection(&p->mutex) ){
=======
#if defined(_WIN32_WINNT) && _WIN32_WINNT >= 0x0400
  assert( winMutex_isInit==1 );
  assert( winMutex_isNt>=-1 && winMutex_isNt<=1 );
  if( winMutex_isNt<0 ){
    winMutex_isNt = sqlite3_win32_is_nt();
  }
  assert( winMutex_isNt==0 || winMutex_isNt==1 );
  if( winMutex_isNt && TryEnterCriticalSection(&p->mutex) ){
#ifdef SQLITE_DEBUG
>>>>>>> bc5cf381
    p->owner = tid;
    p->nRef++;
    rc = SQLITE_OK;
  }
#else
  UNUSED_PARAMETER(p);
#endif
#ifdef SQLITE_DEBUG
  if( rc==SQLITE_OK && p->trace ){
    printf("try mutex %p (%d) with nRef=%d\n", p, p->trace, p->nRef);
  }
#endif
  return rc;
}

/*
** The sqlite3_mutex_leave() routine exits a mutex that was
** previously entered by the same thread.  The behavior
** is undefined if the mutex is not currently entered or
** is not currently allocated.  SQLite will never do either.
*/
static void winMutexLeave(sqlite3_mutex *p){
#ifndef NDEBUG
  DWORD tid = GetCurrentThreadId();
  assert( p->nRef>0 );
  assert( p->owner==tid );
  p->nRef--;
  if( p->nRef==0 ) p->owner = 0;
  assert( p->nRef==0 || p->id==SQLITE_MUTEX_RECURSIVE );
#endif
  assert( winMutex_isInit==1 );
  LeaveCriticalSection(&p->mutex);
#ifdef SQLITE_DEBUG
  if( p->trace ){
    printf("leave mutex %p (%d) with nRef=%d\n", p, p->trace, p->nRef);
  }
#endif
}

sqlite3_mutex_methods const *sqlite3DefaultMutex(void){
  static const sqlite3_mutex_methods sMutex = {
    winMutexInit,
    winMutexEnd,
    winMutexAlloc,
    winMutexFree,
    winMutexEnter,
    winMutexTry,
    winMutexLeave,
#ifdef SQLITE_DEBUG
    winMutexHeld,
    winMutexNotheld
#else
    0,
    0
#endif
  };

  return &sMutex;
}
#endif /* SQLITE_MUTEX_W32 */<|MERGE_RESOLUTION|>--- conflicted
+++ resolved
@@ -9,12 +9,17 @@
 **    May you share freely, never taking more than you give.
 **
 *************************************************************************
-** This file contains the C functions that implement mutexes for win32
+** This file contains the C functions that implement mutexes for Win32.
 */
 #include "sqliteInt.h"
 
 #if SQLITE_OS_WIN
 /*
+** Include code that is common to all os_*.c files
+*/
+#include "os_common.h"
+
+/*
 ** Include the header file for the Windows VFS.
 */
 #include "os_win.h"
@@ -22,7 +27,7 @@
 
 /*
 ** The code in this file is only used if we are compiling multithreaded
-** on a win32 system.
+** on a Win32 system.
 */
 #ifdef SQLITE_MUTEX_W32
 
@@ -35,48 +40,22 @@
 #ifdef SQLITE_DEBUG
   volatile int nRef;         /* Number of enterances */
   volatile DWORD owner;      /* Thread holding this mutex */
-  int trace;                 /* True to trace changes */
+  volatile int trace;        /* True to trace changes */
 #endif
 };
+
+/*
+** These are the initializer values used when declaring a "static" mutex
+** on Win32.  It should be noted that all mutexes require initialization
+** on the Win32 platform.
+*/
 #define SQLITE_W32_MUTEX_INITIALIZER { 0 }
-#ifdef SQLITE_DEBUG
-#define SQLITE3_MUTEX_INITIALIZER { SQLITE_W32_MUTEX_INITIALIZER, 0, 0L, (DWORD)0, 0 }
+
+#ifdef SQLITE_DEBUG
+#define SQLITE3_MUTEX_INITIALIZER { SQLITE_W32_MUTEX_INITIALIZER, 0, \
+                                    0L, (DWORD)0, 0 }
 #else
 #define SQLITE3_MUTEX_INITIALIZER { SQLITE_W32_MUTEX_INITIALIZER, 0 }
-#endif
-
-/*
-** Return true (non-zero) if we are running under WinNT, Win2K, WinXP,
-** or WinCE.  Return false (zero) for Win95, Win98, or WinME.
-**
-** Here is an interesting observation:  Win95, Win98, and WinME lack
-** the LockFileEx() API.  But we can still statically link against that
-** API as long as we don't call it win running Win95/98/ME.  A call to
-** this routine is used to determine if the host is Win95/98/ME or
-** WinNT/2K/XP so that we will know whether or not we can safely call
-** the LockFileEx() API.
-**
-** mutexIsNT() is only used for the TryEnterCriticalSection() API call,
-** which is only available if your application was compiled with 
-** _WIN32_WINNT defined to a value >= 0x0400.  Currently, the only
-** call to TryEnterCriticalSection() is #ifdef'ed out, so #ifdef 
-** this out as well.
-*/
-#if 0
-#if SQLITE_OS_WINCE || SQLITE_OS_WINRT
-# define mutexIsNT()  (1)
-#else
-  static int mutexIsNT(void){
-    static int osType = 0;
-    if( osType==0 ){
-      OSVERSIONINFO sInfo;
-      sInfo.dwOSVersionInfoSize = sizeof(sInfo);
-      GetVersionEx(&sInfo);
-      osType = sInfo.dwPlatformId==VER_PLATFORM_WIN32_NT ? 2 : 1;
-    }
-    return osType==2;
-  }
-#endif /* SQLITE_OS_WINCE || SQLITE_OS_WINRT */
 #endif
 
 #ifdef SQLITE_DEBUG
@@ -87,15 +66,16 @@
 static int winMutexHeld(sqlite3_mutex *p){
   return p->nRef!=0 && p->owner==GetCurrentThreadId();
 }
+
 static int winMutexNotheld2(sqlite3_mutex *p, DWORD tid){
   return p->nRef==0 || p->owner!=tid;
 }
+
 static int winMutexNotheld(sqlite3_mutex *p){
-  DWORD tid = GetCurrentThreadId(); 
+  DWORD tid = GetCurrentThreadId();
   return winMutexNotheld2(p, tid);
 }
 #endif
-
 
 /*
 ** Initialize and deinitialize the mutex subsystem.
@@ -111,25 +91,20 @@
   SQLITE3_MUTEX_INITIALIZER,
   SQLITE3_MUTEX_INITIALIZER
 };
+
 static int winMutex_isInit = 0;
-<<<<<<< HEAD
-/* As winMutexInit() and winMutexEnd() are called as part
-** of the sqlite3_initialize and sqlite3_shutdown()
-** processing, the "interlocked" magic is probably not
-** strictly necessary.
-=======
 static int winMutex_isNt = -1; /* <0 means "need to query" */
 
 /* As the winMutexInit() and winMutexEnd() functions are called as part
 ** of the sqlite3_initialize() and sqlite3_shutdown() processing, the
 ** "interlocked" magic used here is probably not strictly necessary.
->>>>>>> bc5cf381
 */
 static LONG volatile winMutex_lock = 0;
 
+int sqlite3_win32_is_nt(void); /* os_win.c */
 void sqlite3_win32_sleep(DWORD milliseconds); /* os_win.c */
 
-static int winMutexInit(void){ 
+static int winMutexInit(void){
   /* The first to increment to 1 does actual initialization */
   if( InterlockedCompareExchange(&winMutex_lock, 1, 0)==0 ){
     int i;
@@ -142,16 +117,17 @@
     }
     winMutex_isInit = 1;
   }else{
-    /* Someone else is in the process of initing the static mutexes */
+    /* Another thread is (in the process of) initializing the static
+    ** mutexes */
     while( !winMutex_isInit ){
       sqlite3_win32_sleep(1);
     }
   }
-  return SQLITE_OK; 
-}
-
-static int winMutexEnd(void){ 
-  /* The first to decrement to 0 does actual shutdown 
+  return SQLITE_OK;
+}
+
+static int winMutexEnd(void){
+  /* The first to decrement to 0 does actual shutdown
   ** (which should be the last to shutdown.) */
   if( InterlockedCompareExchange(&winMutex_lock, 0, 1)==1 ){
     if( winMutex_isInit==1 ){
@@ -162,7 +138,7 @@
       winMutex_isInit = 0;
     }
   }
-  return SQLITE_OK; 
+  return SQLITE_OK;
 }
 
 /*
@@ -206,7 +182,7 @@
 **
 ** Note that if one of the dynamic mutex parameters (SQLITE_MUTEX_FAST
 ** or SQLITE_MUTEX_RECURSIVE) is used then sqlite3_mutex_alloc()
-** returns a different mutex on every call.  But for the static 
+** returns a different mutex on every call.  But for the static
 ** mutex types, the same mutex is returned on every call that has
 ** the same type number.
 */
@@ -217,9 +193,12 @@
     case SQLITE_MUTEX_FAST:
     case SQLITE_MUTEX_RECURSIVE: {
       p = sqlite3MallocZero( sizeof(*p) );
-      if( p ){  
+      if( p ){
 #ifdef SQLITE_DEBUG
         p->id = iType;
+#ifdef SQLITE_WIN32_MUTEX_TRACE_DYNAMIC
+        p->trace = 1;
+#endif
 #endif
 #if SQLITE_OS_WINRT
         InitializeCriticalSectionEx(&p->mutex, 0, 0);
@@ -230,12 +209,15 @@
       break;
     }
     default: {
-      assert( winMutex_isInit==1 );
       assert( iType-2 >= 0 );
       assert( iType-2 < ArraySize(winMutex_staticMutexes) );
+      assert( winMutex_isInit==1 );
       p = &winMutex_staticMutexes[iType-2];
 #ifdef SQLITE_DEBUG
       p->id = iType;
+#ifdef SQLITE_WIN32_MUTEX_TRACE_STATIC
+      p->trace = 1;
+#endif
 #endif
       break;
     }
@@ -251,12 +233,10 @@
 */
 static void winMutexFree(sqlite3_mutex *p){
   assert( p );
+#ifdef SQLITE_DEBUG
   assert( p->nRef==0 && p->owner==0 );
   assert( p->id==SQLITE_MUTEX_FAST || p->id==SQLITE_MUTEX_RECURSIVE );
-<<<<<<< HEAD
-=======
-#endif
->>>>>>> bc5cf381
+#endif
   assert( winMutex_isInit==1 );
   DeleteCriticalSection(&p->mutex);
   sqlite3_free(p);
@@ -274,31 +254,39 @@
 ** more than once, the behavior is undefined.
 */
 static void winMutexEnter(sqlite3_mutex *p){
-#ifdef SQLITE_DEBUG
-  DWORD tid = GetCurrentThreadId(); 
+#if defined(SQLITE_DEBUG) || defined(SQLITE_TEST)
+  DWORD tid = GetCurrentThreadId();
+#endif
+#ifdef SQLITE_DEBUG
+  assert( p );
   assert( p->id==SQLITE_MUTEX_RECURSIVE || winMutexNotheld2(p, tid) );
+#else
+  assert( p );
 #endif
   assert( winMutex_isInit==1 );
   EnterCriticalSection(&p->mutex);
 #ifdef SQLITE_DEBUG
   assert( p->nRef>0 || p->owner==0 );
-  p->owner = tid; 
+  p->owner = tid;
   p->nRef++;
   if( p->trace ){
-    printf("enter mutex %p (%d) with nRef=%d\n", p, p->trace, p->nRef);
-  }
-#endif
-}
+    OSTRACE(("ENTER-MUTEX tid=%lu, mutex=%p (%d), nRef=%d\n",
+             tid, p, p->trace, p->nRef));
+  }
+#endif
+}
+
 static int winMutexTry(sqlite3_mutex *p){
-#ifndef NDEBUG
-  DWORD tid = GetCurrentThreadId(); 
+#if defined(SQLITE_DEBUG) || defined(SQLITE_TEST)
+  DWORD tid = GetCurrentThreadId();
 #endif
   int rc = SQLITE_BUSY;
+  assert( p );
   assert( p->id==SQLITE_MUTEX_RECURSIVE || winMutexNotheld2(p, tid) );
   /*
   ** The sqlite3_mutex_try() routine is very rarely used, and when it
   ** is used it is merely an optimization.  So it is OK for it to always
-  ** fail.  
+  ** fail.
   **
   ** The TryEnterCriticalSection() interface is only available on WinNT.
   ** And some windows compilers complain if you try to use it without
@@ -306,11 +294,6 @@
   ** For that reason, we will omit this optimization for now.  See
   ** ticket #2685.
   */
-<<<<<<< HEAD
-#if 0
-  assert( winMutex_isInit==1 );
-  if( mutexIsNT() && TryEnterCriticalSection(&p->mutex) ){
-=======
 #if defined(_WIN32_WINNT) && _WIN32_WINNT >= 0x0400
   assert( winMutex_isInit==1 );
   assert( winMutex_isNt>=-1 && winMutex_isNt<=1 );
@@ -320,17 +303,18 @@
   assert( winMutex_isNt==0 || winMutex_isNt==1 );
   if( winMutex_isNt && TryEnterCriticalSection(&p->mutex) ){
 #ifdef SQLITE_DEBUG
->>>>>>> bc5cf381
     p->owner = tid;
     p->nRef++;
+#endif
     rc = SQLITE_OK;
   }
 #else
   UNUSED_PARAMETER(p);
 #endif
 #ifdef SQLITE_DEBUG
-  if( rc==SQLITE_OK && p->trace ){
-    printf("try mutex %p (%d) with nRef=%d\n", p, p->trace, p->nRef);
+  if( p->trace ){
+    OSTRACE(("TRY-MUTEX tid=%lu, mutex=%p (%d), owner=%lu, nRef=%d, rc=%s\n",
+             tid, p, p->trace, p->owner, p->nRef, sqlite3ErrName(rc)));
   }
 #endif
   return rc;
@@ -343,8 +327,11 @@
 ** is not currently allocated.  SQLite will never do either.
 */
 static void winMutexLeave(sqlite3_mutex *p){
-#ifndef NDEBUG
+#if defined(SQLITE_DEBUG) || defined(SQLITE_TEST)
   DWORD tid = GetCurrentThreadId();
+#endif
+  assert( p );
+#ifdef SQLITE_DEBUG
   assert( p->nRef>0 );
   assert( p->owner==tid );
   p->nRef--;
@@ -355,7 +342,8 @@
   LeaveCriticalSection(&p->mutex);
 #ifdef SQLITE_DEBUG
   if( p->trace ){
-    printf("leave mutex %p (%d) with nRef=%d\n", p, p->trace, p->nRef);
+    OSTRACE(("LEAVE-MUTEX tid=%lu, mutex=%p (%d), nRef=%d\n",
+             tid, p, p->trace, p->nRef));
   }
 #endif
 }
@@ -377,7 +365,7 @@
     0
 #endif
   };
-
   return &sMutex;
 }
+
 #endif /* SQLITE_MUTEX_W32 */