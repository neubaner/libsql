/*
** 2001 September 15
**
** The author disclaims copyright to this source code.  In place of
** a legal notice, here is a blessing:
**
**    May you do good and not evil.
**    May you find forgiveness for yourself and forgive others.
**    May you share freely, never taking more than you give.
**
*************************************************************************
** This file contains code to implement the "sqlite" command line
** utility for accessing SQLite databases.
*/
#if (defined(_WIN32) || defined(WIN32)) && !defined(_CRT_SECURE_NO_WARNINGS)
/* This needs to come before any includes for MSVC compiler */
#define _CRT_SECURE_NO_WARNINGS
#endif

/*
** If requested, include the SQLite compiler options file for MSVC.
*/
#if defined(INCLUDE_MSVC_H)
#include "msvc.h"
#endif

/*
** No support for loadable extensions in VxWorks.
*/
#if (defined(__RTP__) || defined(_WRS_KERNEL)) && !SQLITE_OMIT_LOAD_EXTENSION
# define SQLITE_OMIT_LOAD_EXTENSION 1
#endif

/*
** Enable large-file support for fopen() and friends on unix.
*/
#ifndef SQLITE_DISABLE_LFS
# define _LARGE_FILE       1
# ifndef _FILE_OFFSET_BITS
#   define _FILE_OFFSET_BITS 64
# endif
# define _LARGEFILE_SOURCE 1
#endif

#include <stdlib.h>
#include <string.h>
#include <stdio.h>
#include <assert.h>
#include "sqlite3.h"
#if SQLITE_USER_AUTHENTICATION
# include "sqlite3userauth.h"
#endif
#include <ctype.h>
#include <stdarg.h>

#if !defined(_WIN32) && !defined(WIN32)
# include <signal.h>
# if !defined(__RTP__) && !defined(_WRS_KERNEL)
#  include <pwd.h>
# endif
# include <unistd.h>
# include <sys/types.h>
#endif

#if HAVE_READLINE
# include <readline/readline.h>
# include <readline/history.h>
#endif

#if HAVE_EDITLINE
# include <editline/readline.h>
#endif

#if HAVE_EDITLINE || HAVE_READLINE

# define shell_add_history(X) add_history(X)
# define shell_read_history(X) read_history(X)
# define shell_write_history(X) write_history(X)
# define shell_stifle_history(X) stifle_history(X)
# define shell_readline(X) readline(X)

#elif HAVE_LINENOISE

# include "linenoise.h"
# define shell_add_history(X) linenoiseHistoryAdd(X)
# define shell_read_history(X) linenoiseHistoryLoad(X)
# define shell_write_history(X) linenoiseHistorySave(X)
# define shell_stifle_history(X) linenoiseHistorySetMaxLen(X)
# define shell_readline(X) linenoise(X)

#else

# define shell_read_history(X) 
# define shell_write_history(X)
# define shell_stifle_history(X)

# define SHELL_USE_LOCAL_GETLINE 1
#endif


#if defined(_WIN32) || defined(WIN32)
# include <io.h>
# include <fcntl.h>
# define isatty(h) _isatty(h)
# ifndef access
#  define access(f,m) _access((f),(m))
# endif
# undef popen
# define popen _popen
# undef pclose
# define pclose _pclose
#else
 /* Make sure isatty() has a prototype. */
 extern int isatty(int);

# if !defined(__RTP__) && !defined(_WRS_KERNEL)
  /* popen and pclose are not C89 functions and so are
  ** sometimes omitted from the <stdio.h> header */
   extern FILE *popen(const char*,const char*);
   extern int pclose(FILE*);
# else
#  define SQLITE_OMIT_POPEN 1
# endif
#endif

#if defined(_WIN32_WCE)
/* Windows CE (arm-wince-mingw32ce-gcc) does not provide isatty()
 * thus we always assume that we have a console. That can be
 * overridden with the -batch command line option.
 */
#define isatty(x) 1
#endif

/* ctype macros that work with signed characters */
#define IsSpace(X)  isspace((unsigned char)X)
#define IsDigit(X)  isdigit((unsigned char)X)
#define ToLower(X)  (char)tolower((unsigned char)X)

/* On Windows, we normally run with output mode of TEXT so that \n characters
** are automatically translated into \r\n.  However, this behavior needs
** to be disabled in some cases (ex: when generating CSV output and when
** rendering quoted strings that contain \n characters).  The following
** routines take care of that.
*/
#if defined(_WIN32) || defined(WIN32)
static void setBinaryMode(FILE *out){
  fflush(out);
  _setmode(_fileno(out), _O_BINARY);
}
static void setTextMode(FILE *out){
  fflush(out);
  _setmode(_fileno(out), _O_TEXT);
}
#else
# define setBinaryMode(X)
# define setTextMode(X)
#endif

#include "shell_indexes.c"

/* True if the timer is enabled */
static int enableTimer = 0;

/* Return the current wall-clock time */
static sqlite3_int64 timeOfDay(void){
  static sqlite3_vfs *clockVfs = 0;
  sqlite3_int64 t;
  if( clockVfs==0 ) clockVfs = sqlite3_vfs_find(0);
  if( clockVfs->iVersion>=2 && clockVfs->xCurrentTimeInt64!=0 ){
    clockVfs->xCurrentTimeInt64(clockVfs, &t);
  }else{
    double r;
    clockVfs->xCurrentTime(clockVfs, &r);
    t = (sqlite3_int64)(r*86400000.0);
  }
  return t;
}

#if !defined(_WIN32) && !defined(WIN32) && !defined(__minux)
#include <sys/time.h>
#include <sys/resource.h>

/* VxWorks does not support getrusage() as far as we can determine */
#if defined(_WRS_KERNEL) || defined(__RTP__)
struct rusage {
  struct timeval ru_utime; /* user CPU time used */
  struct timeval ru_stime; /* system CPU time used */
};
#define getrusage(A,B) memset(B,0,sizeof(*B))
#endif

/* Saved resource information for the beginning of an operation */
static struct rusage sBegin;  /* CPU time at start */
static sqlite3_int64 iBegin;  /* Wall-clock time at start */

/*
** Begin timing an operation
*/
static void beginTimer(void){
  if( enableTimer ){
    getrusage(RUSAGE_SELF, &sBegin);
    iBegin = timeOfDay();
  }
}

/* Return the difference of two time_structs in seconds */
static double timeDiff(struct timeval *pStart, struct timeval *pEnd){
  return (pEnd->tv_usec - pStart->tv_usec)*0.000001 + 
         (double)(pEnd->tv_sec - pStart->tv_sec);
}

/*
** Print the timing results.
*/
static void endTimer(void){
  if( enableTimer ){
    sqlite3_int64 iEnd = timeOfDay();
    struct rusage sEnd;
    getrusage(RUSAGE_SELF, &sEnd);
    printf("Run Time: real %.3f user %f sys %f\n",
       (iEnd - iBegin)*0.001,
       timeDiff(&sBegin.ru_utime, &sEnd.ru_utime),
       timeDiff(&sBegin.ru_stime, &sEnd.ru_stime));
  }
}

#define BEGIN_TIMER beginTimer()
#define END_TIMER endTimer()
#define HAS_TIMER 1

#elif (defined(_WIN32) || defined(WIN32))

#include <windows.h>

/* Saved resource information for the beginning of an operation */
static HANDLE hProcess;
static FILETIME ftKernelBegin;
static FILETIME ftUserBegin;
static sqlite3_int64 ftWallBegin;
typedef BOOL (WINAPI *GETPROCTIMES)(HANDLE, LPFILETIME, LPFILETIME,
                                    LPFILETIME, LPFILETIME);
static GETPROCTIMES getProcessTimesAddr = NULL;

/*
** Check to see if we have timer support.  Return 1 if necessary
** support found (or found previously).
*/
static int hasTimer(void){
  if( getProcessTimesAddr ){
    return 1;
  } else {
    /* GetProcessTimes() isn't supported in WIN95 and some other Windows
    ** versions. See if the version we are running on has it, and if it
    ** does, save off a pointer to it and the current process handle.
    */
    hProcess = GetCurrentProcess();
    if( hProcess ){
      HINSTANCE hinstLib = LoadLibrary(TEXT("Kernel32.dll"));
      if( NULL != hinstLib ){
        getProcessTimesAddr =
            (GETPROCTIMES) GetProcAddress(hinstLib, "GetProcessTimes");
        if( NULL != getProcessTimesAddr ){
          return 1;
        }
        FreeLibrary(hinstLib); 
      }
    }
  }
  return 0;
}

/*
** Begin timing an operation
*/
static void beginTimer(void){
  if( enableTimer && getProcessTimesAddr ){
    FILETIME ftCreation, ftExit;
    getProcessTimesAddr(hProcess,&ftCreation,&ftExit,
                        &ftKernelBegin,&ftUserBegin);
    ftWallBegin = timeOfDay();
  }
}

/* Return the difference of two FILETIME structs in seconds */
static double timeDiff(FILETIME *pStart, FILETIME *pEnd){
  sqlite_int64 i64Start = *((sqlite_int64 *) pStart);
  sqlite_int64 i64End = *((sqlite_int64 *) pEnd);
  return (double) ((i64End - i64Start) / 10000000.0);
}

/*
** Print the timing results.
*/
static void endTimer(void){
  if( enableTimer && getProcessTimesAddr){
    FILETIME ftCreation, ftExit, ftKernelEnd, ftUserEnd;
    sqlite3_int64 ftWallEnd = timeOfDay();
    getProcessTimesAddr(hProcess,&ftCreation,&ftExit,&ftKernelEnd,&ftUserEnd);
    printf("Run Time: real %.3f user %f sys %f\n",
       (ftWallEnd - ftWallBegin)*0.001,
       timeDiff(&ftUserBegin, &ftUserEnd),
       timeDiff(&ftKernelBegin, &ftKernelEnd));
  }
}

#define BEGIN_TIMER beginTimer()
#define END_TIMER endTimer()
#define HAS_TIMER hasTimer()

#else
#define BEGIN_TIMER 
#define END_TIMER
#define HAS_TIMER 0
#endif

/*
** Used to prevent warnings about unused parameters
*/
#define UNUSED_PARAMETER(x) (void)(x)

/*
** If the following flag is set, then command execution stops
** at an error if we are not interactive.
*/
static int bail_on_error = 0;

/*
** Threat stdin as an interactive input if the following variable
** is true.  Otherwise, assume stdin is connected to a file or pipe.
*/
static int stdin_is_interactive = 1;

/*
** On Windows systems we have to know if standard output is a console
** in order to translate UTF-8 into MBCS.  The following variable is
** true if translation is required.
*/
static int stdout_is_console = 1;

/*
** The following is the open SQLite database.  We make a pointer
** to this database a static variable so that it can be accessed
** by the SIGINT handler to interrupt database processing.
*/
static sqlite3 *globalDb = 0;

/*
** True if an interrupt (Control-C) has been received.
*/
static volatile int seenInterrupt = 0;

/*
** This is the name of our program. It is set in main(), used
** in a number of other places, mostly for error messages.
*/
static char *Argv0;

/*
** Prompt strings. Initialized in main. Settable with
**   .prompt main continue
*/
static char mainPrompt[20];     /* First line prompt. default: "sqlite> "*/
static char continuePrompt[20]; /* Continuation prompt. default: "   ...> " */

/*
** Write I/O traces to the following stream.
*/
#ifdef SQLITE_ENABLE_IOTRACE
static FILE *iotrace = 0;
#endif

/*
** This routine works like printf in that its first argument is a
** format string and subsequent arguments are values to be substituted
** in place of % fields.  The result of formatting this string
** is written to iotrace.
*/
#ifdef SQLITE_ENABLE_IOTRACE
static void SQLITE_CDECL iotracePrintf(const char *zFormat, ...){
  va_list ap;
  char *z;
  if( iotrace==0 ) return;
  va_start(ap, zFormat);
  z = sqlite3_vmprintf(zFormat, ap);
  va_end(ap);
  fprintf(iotrace, "%s", z);
  sqlite3_free(z);
}
#endif


/*
** Determines if a string is a number of not.
*/
static int isNumber(const char *z, int *realnum){
  if( *z=='-' || *z=='+' ) z++;
  if( !IsDigit(*z) ){
    return 0;
  }
  z++;
  if( realnum ) *realnum = 0;
  while( IsDigit(*z) ){ z++; }
  if( *z=='.' ){
    z++;
    if( !IsDigit(*z) ) return 0;
    while( IsDigit(*z) ){ z++; }
    if( realnum ) *realnum = 1;
  }
  if( *z=='e' || *z=='E' ){
    z++;
    if( *z=='+' || *z=='-' ) z++;
    if( !IsDigit(*z) ) return 0;
    while( IsDigit(*z) ){ z++; }
    if( realnum ) *realnum = 1;
  }
  return *z==0;
}

/*
** A global char* and an SQL function to access its current value 
** from within an SQL statement. This program used to use the 
** sqlite_exec_printf() API to substitue a string into an SQL statement.
** The correct way to do this with sqlite3 is to use the bind API, but
** since the shell is built around the callback paradigm it would be a lot
** of work. Instead just use this hack, which is quite harmless.
*/
static const char *zShellStatic = 0;
static void shellstaticFunc(
  sqlite3_context *context,
  int argc,
  sqlite3_value **argv
){
  assert( 0==argc );
  assert( zShellStatic );
  UNUSED_PARAMETER(argc);
  UNUSED_PARAMETER(argv);
  sqlite3_result_text(context, zShellStatic, -1, SQLITE_STATIC);
}


/*
** Compute a string length that is limited to what can be stored in
** lower 30 bits of a 32-bit signed integer.
*/
static int strlen30(const char *z){
  const char *z2 = z;
  while( *z2 ){ z2++; }
  return 0x3fffffff & (int)(z2 - z);
}

/*
** This routine reads a line of text from FILE in, stores
** the text in memory obtained from malloc() and returns a pointer
** to the text.  NULL is returned at end of file, or if malloc()
** fails.
**
** If zLine is not NULL then it is a malloced buffer returned from
** a previous call to this routine that may be reused.
*/
static char *local_getline(char *zLine, FILE *in){
  int nLine = zLine==0 ? 0 : 100;
  int n = 0;

  while( 1 ){
    if( n+100>nLine ){
      nLine = nLine*2 + 100;
      zLine = realloc(zLine, nLine);
      if( zLine==0 ) return 0;
    }
    if( fgets(&zLine[n], nLine - n, in)==0 ){
      if( n==0 ){
        free(zLine);
        return 0;
      }
      zLine[n] = 0;
      break;
    }
    while( zLine[n] ) n++;
    if( n>0 && zLine[n-1]=='\n' ){
      n--;
      if( n>0 && zLine[n-1]=='\r' ) n--;
      zLine[n] = 0;
      break;
    }
  }
#if defined(_WIN32) || defined(WIN32)
  /* For interactive input on Windows systems, translate the 
  ** multi-byte characterset characters into UTF-8. */
  if( stdin_is_interactive ){
    extern char *sqlite3_win32_mbcs_to_utf8(const char*);
    char *zTrans = sqlite3_win32_mbcs_to_utf8(zLine);
    if( zTrans ){
      int nTrans = strlen30(zTrans)+1;
      if( nTrans>nLine ){
        zLine = realloc(zLine, nTrans);
        if( zLine==0 ){
          sqlite3_free(zTrans);
          return 0;
        }
      }
      memcpy(zLine, zTrans, nTrans);
      sqlite3_free(zTrans);
    }
  }
#endif /* defined(_WIN32) || defined(WIN32) */
  return zLine;
}

/*
** Retrieve a single line of input text.
**
** If in==0 then read from standard input and prompt before each line.
** If isContinuation is true, then a continuation prompt is appropriate.
** If isContinuation is zero, then the main prompt should be used.
**
** If zPrior is not NULL then it is a buffer from a prior call to this
** routine that can be reused.
**
** The result is stored in space obtained from malloc() and must either
** be freed by the caller or else passed back into this routine via the
** zPrior argument for reuse.
*/
static char *one_input_line(FILE *in, char *zPrior, int isContinuation){
  char *zPrompt;
  char *zResult;
  if( in!=0 ){
    zResult = local_getline(zPrior, in);
  }else{
    zPrompt = isContinuation ? continuePrompt : mainPrompt;
#if SHELL_USE_LOCAL_GETLINE
    printf("%s", zPrompt);
    fflush(stdout);
    zResult = local_getline(zPrior, stdin);
#else
    free(zPrior);
    zResult = shell_readline(zPrompt);
    if( zResult && *zResult ) shell_add_history(zResult);
#endif
  }
  return zResult;
}

/*
** Render output like fprintf().  Except, if the output is going to the
** console and if this is running on a Windows machine, translate the
** output from UTF-8 into MBCS.
*/
#if defined(_WIN32) || defined(WIN32)
void utf8_printf(FILE *out, const char *zFormat, ...){
  va_list ap;
  va_start(ap, zFormat);
  if( stdout_is_console && (out==stdout || out==stderr) ){
    extern char *sqlite3_win32_utf8_to_mbcs(const char*);
    char *z1 = sqlite3_vmprintf(zFormat, ap);
    char *z2 = sqlite3_win32_utf8_to_mbcs(z1);
    sqlite3_free(z1);
    fputs(z2, out);
    sqlite3_free(z2);
  }else{
    vfprintf(out, zFormat, ap);
  }
  va_end(ap);
}
#elif !defined(utf8_printf)
# define utf8_printf fprintf
#endif

/*
** Render output like fprintf().  This should not be used on anything that
** includes string formatting (e.g. "%s").
*/
#if !defined(raw_printf)
# define raw_printf fprintf
#endif

/*
** Shell output mode information from before ".explain on", 
** saved so that it can be restored by ".explain off"
*/
typedef struct SavedModeInfo SavedModeInfo;
struct SavedModeInfo {
  int valid;          /* Is there legit data in here? */
  int mode;           /* Mode prior to ".explain on" */
  int showHeader;     /* The ".header" setting prior to ".explain on" */
  int colWidth[100];  /* Column widths prior to ".explain on" */
};

/*
** State information about the database connection is contained in an
** instance of the following structure.
*/
typedef struct ShellState ShellState;
struct ShellState {
  sqlite3 *db;           /* The database */
  int echoOn;            /* True to echo input commands */
<<<<<<< HEAD
  int autoEQP;           /* Run EXPLAIN QUERY PLAN prior to each SQL stmt */
  int bRecommend;        /* Instead of sqlite3_exec(), recommend indexes */
=======
  int autoExplain;       /* Automatically turn on .explain mode */
  int autoEQP;           /* Run EXPLAIN QUERY PLAN prior to seach SQL stmt */
>>>>>>> d93b2b84
  int statsOn;           /* True to display memory stats before each finalize */
  int scanstatsOn;       /* True to display scan stats before each finalize */
  int countChanges;      /* True to display change counts */
  int backslashOn;       /* Resolve C-style \x escapes in SQL input text */
  int outCount;          /* Revert to stdout when reaching zero */
  int cnt;               /* Number of records displayed so far */
  FILE *out;             /* Write results here */
  FILE *traceOut;        /* Output for sqlite3_trace() */
  int nErr;              /* Number of errors seen */
  int mode;              /* An output mode setting */
  int cMode;             /* temporary output mode for the current query */
  int normalMode;        /* Output mode before ".explain on" */
  int writableSchema;    /* True if PRAGMA writable_schema=ON */
  int showHeader;        /* True to show column names in List or Column mode */
  unsigned shellFlgs;    /* Various flags */
  char *zDestTable;      /* Name of destination table when MODE_Insert */
  char colSeparator[20]; /* Column separator character for several modes */
  char rowSeparator[20]; /* Row separator character for MODE_Ascii */
  int colWidth[100];     /* Requested width of each column when in column mode*/
  int actualWidth[100];  /* Actual width of each column */
  char nullValue[20];    /* The text to print when a NULL comes back from
                         ** the database */
  char outfile[FILENAME_MAX]; /* Filename for *out */
  const char *zDbFilename;    /* name of the database file */
  char *zFreeOnClose;         /* Filename to free when closing */
  const char *zVfs;           /* Name of VFS to use */
  sqlite3_stmt *pStmt;   /* Current statement if any. */
  FILE *pLog;            /* Write log output here */
  int *aiIndent;         /* Array of indents used in MODE_Explain */
  int nIndent;           /* Size of array aiIndent[] */
  int iIndent;           /* Index of current op in aiIndent[] */
};

/*
** These are the allowed shellFlgs values
*/
#define SHFLG_Scratch     0x00001     /* The --scratch option is used */
#define SHFLG_Pagecache   0x00002     /* The --pagecache option is used */
#define SHFLG_Lookaside   0x00004     /* Lookaside memory is used */

/*
** These are the allowed modes.
*/
#define MODE_Line     0  /* One column per line.  Blank line between records */
#define MODE_Column   1  /* One record per line in neat columns */
#define MODE_List     2  /* One record per line with a separator */
#define MODE_Semi     3  /* Same as MODE_List but append ";" to each line */
#define MODE_Html     4  /* Generate an XHTML table */
#define MODE_Insert   5  /* Generate SQL "insert" statements */
#define MODE_Tcl      6  /* Generate ANSI-C or TCL quoted elements */
#define MODE_Csv      7  /* Quote strings, numbers are plain */
#define MODE_Explain  8  /* Like MODE_Column, but do not truncate data */
#define MODE_Ascii    9  /* Use ASCII unit and record separators (0x1F/0x1E) */

static const char *modeDescr[] = {
  "line",
  "column",
  "list",
  "semi",
  "html",
  "insert",
  "tcl",
  "csv",
  "explain",
  "ascii",
};

/*
** These are the column/row/line separators used by the various
** import/export modes.
*/
#define SEP_Column    "|"
#define SEP_Row       "\n"
#define SEP_Tab       "\t"
#define SEP_Space     " "
#define SEP_Comma     ","
#define SEP_CrLf      "\r\n"
#define SEP_Unit      "\x1F"
#define SEP_Record    "\x1E"

/*
** Number of elements in an array
*/
#define ArraySize(X)  (int)(sizeof(X)/sizeof(X[0]))

/*
** A callback for the sqlite3_log() interface.
*/
static void shellLog(void *pArg, int iErrCode, const char *zMsg){
  ShellState *p = (ShellState*)pArg;
  if( p->pLog==0 ) return;
  utf8_printf(p->pLog, "(%d) %s\n", iErrCode, zMsg);
  fflush(p->pLog);
}

/*
** Output the given string as a hex-encoded blob (eg. X'1234' )
*/
static void output_hex_blob(FILE *out, const void *pBlob, int nBlob){
  int i;
  char *zBlob = (char *)pBlob;
  raw_printf(out,"X'");
  for(i=0; i<nBlob; i++){ raw_printf(out,"%02x",zBlob[i]&0xff); }
  raw_printf(out,"'");
}

/*
** Output the given string as a quoted string using SQL quoting conventions.
*/
static void output_quoted_string(FILE *out, const char *z){
  int i;
  int nSingle = 0;
  setBinaryMode(out);
  for(i=0; z[i]; i++){
    if( z[i]=='\'' ) nSingle++;
  }
  if( nSingle==0 ){
    utf8_printf(out,"'%s'",z);
  }else{
    raw_printf(out,"'");
    while( *z ){
      for(i=0; z[i] && z[i]!='\''; i++){}
      if( i==0 ){
        raw_printf(out,"''");
        z++;
      }else if( z[i]=='\'' ){
        utf8_printf(out,"%.*s''",i,z);
        z += i+1;
      }else{
        utf8_printf(out,"%s",z);
        break;
      }
    }
    raw_printf(out,"'");
  }
  setTextMode(out);
}

/*
** Output the given string as a quoted according to C or TCL quoting rules.
*/
static void output_c_string(FILE *out, const char *z){
  unsigned int c;
  fputc('"', out);
  while( (c = *(z++))!=0 ){
    if( c=='\\' ){
      fputc(c, out);
      fputc(c, out);
    }else if( c=='"' ){
      fputc('\\', out);
      fputc('"', out);
    }else if( c=='\t' ){
      fputc('\\', out);
      fputc('t', out);
    }else if( c=='\n' ){
      fputc('\\', out);
      fputc('n', out);
    }else if( c=='\r' ){
      fputc('\\', out);
      fputc('r', out);
    }else if( !isprint(c&0xff) ){
      raw_printf(out, "\\%03o", c&0xff);
    }else{
      fputc(c, out);
    }
  }
  fputc('"', out);
}

/*
** Output the given string with characters that are special to
** HTML escaped.
*/
static void output_html_string(FILE *out, const char *z){
  int i;
  if( z==0 ) z = "";
  while( *z ){
    for(i=0;   z[i] 
            && z[i]!='<' 
            && z[i]!='&' 
            && z[i]!='>' 
            && z[i]!='\"' 
            && z[i]!='\'';
        i++){}
    if( i>0 ){
      utf8_printf(out,"%.*s",i,z);
    }
    if( z[i]=='<' ){
      raw_printf(out,"&lt;");
    }else if( z[i]=='&' ){
      raw_printf(out,"&amp;");
    }else if( z[i]=='>' ){
      raw_printf(out,"&gt;");
    }else if( z[i]=='\"' ){
      raw_printf(out,"&quot;");
    }else if( z[i]=='\'' ){
      raw_printf(out,"&#39;");
    }else{
      break;
    }
    z += i + 1;
  }
}

/*
** If a field contains any character identified by a 1 in the following
** array, then the string must be quoted for CSV.
*/
static const char needCsvQuote[] = {
  1, 1, 1, 1, 1, 1, 1, 1,   1, 1, 1, 1, 1, 1, 1, 1,   
  1, 1, 1, 1, 1, 1, 1, 1,   1, 1, 1, 1, 1, 1, 1, 1,   
  1, 0, 1, 0, 0, 0, 0, 1,   0, 0, 0, 0, 0, 0, 0, 0, 
  0, 0, 0, 0, 0, 0, 0, 0,   0, 0, 0, 0, 0, 0, 0, 0, 
  0, 0, 0, 0, 0, 0, 0, 0,   0, 0, 0, 0, 0, 0, 0, 0, 
  0, 0, 0, 0, 0, 0, 0, 0,   0, 0, 0, 0, 0, 0, 0, 0, 
  0, 0, 0, 0, 0, 0, 0, 0,   0, 0, 0, 0, 0, 0, 0, 0, 
  0, 0, 0, 0, 0, 0, 0, 0,   0, 0, 0, 0, 0, 0, 0, 1, 
  1, 1, 1, 1, 1, 1, 1, 1,   1, 1, 1, 1, 1, 1, 1, 1,   
  1, 1, 1, 1, 1, 1, 1, 1,   1, 1, 1, 1, 1, 1, 1, 1,   
  1, 1, 1, 1, 1, 1, 1, 1,   1, 1, 1, 1, 1, 1, 1, 1,   
  1, 1, 1, 1, 1, 1, 1, 1,   1, 1, 1, 1, 1, 1, 1, 1,   
  1, 1, 1, 1, 1, 1, 1, 1,   1, 1, 1, 1, 1, 1, 1, 1,   
  1, 1, 1, 1, 1, 1, 1, 1,   1, 1, 1, 1, 1, 1, 1, 1,   
  1, 1, 1, 1, 1, 1, 1, 1,   1, 1, 1, 1, 1, 1, 1, 1,   
  1, 1, 1, 1, 1, 1, 1, 1,   1, 1, 1, 1, 1, 1, 1, 1,   
};

/*
** Output a single term of CSV.  Actually, p->colSeparator is used for
** the separator, which may or may not be a comma.  p->nullValue is
** the null value.  Strings are quoted if necessary.  The separator
** is only issued if bSep is true.
*/
static void output_csv(ShellState *p, const char *z, int bSep){
  FILE *out = p->out;
  if( z==0 ){
    utf8_printf(out,"%s",p->nullValue);
  }else{
    int i;
    int nSep = strlen30(p->colSeparator);
    for(i=0; z[i]; i++){
      if( needCsvQuote[((unsigned char*)z)[i]] 
         || (z[i]==p->colSeparator[0] && 
             (nSep==1 || memcmp(z, p->colSeparator, nSep)==0)) ){
        i = 0;
        break;
      }
    }
    if( i==0 ){
      putc('"', out);
      for(i=0; z[i]; i++){
        if( z[i]=='"' ) putc('"', out);
        putc(z[i], out);
      }
      putc('"', out);
    }else{
      utf8_printf(out, "%s", z);
    }
  }
  if( bSep ){
    utf8_printf(p->out, "%s", p->colSeparator);
  }
}

#ifdef SIGINT
/*
** This routine runs when the user presses Ctrl-C
*/
static void interrupt_handler(int NotUsed){
  UNUSED_PARAMETER(NotUsed);
  seenInterrupt++;
  if( seenInterrupt>2 ) exit(1);
  if( globalDb ) sqlite3_interrupt(globalDb);
}
#endif

/*
** This is the callback routine that the shell
** invokes for each row of a query result.
*/
static int shell_callback(
  void *pArg,
  int nArg,        /* Number of result columns */
  char **azArg,    /* Text of each result column */
  char **azCol,    /* Column names */
  int *aiType      /* Column types */
){
  int i;
  ShellState *p = (ShellState*)pArg;

  switch( p->cMode ){
    case MODE_Line: {
      int w = 5;
      if( azArg==0 ) break;
      for(i=0; i<nArg; i++){
        int len = strlen30(azCol[i] ? azCol[i] : "");
        if( len>w ) w = len;
      }
      if( p->cnt++>0 ) utf8_printf(p->out, "%s", p->rowSeparator);
      for(i=0; i<nArg; i++){
        utf8_printf(p->out,"%*s = %s%s", w, azCol[i],
                azArg[i] ? azArg[i] : p->nullValue, p->rowSeparator);
      }
      break;
    }
    case MODE_Explain:
    case MODE_Column: {
      static const int aExplainWidths[] = {4, 13, 4, 4, 4, 13, 2, 13};
      const int *colWidth;
      int showHdr;
      char *rowSep;
      if( p->cMode==MODE_Column ){
        colWidth = p->colWidth;
        showHdr = p->showHeader;
        rowSep = p->rowSeparator;
      }else{
        colWidth = aExplainWidths;
        showHdr = 1;
        rowSep = SEP_Row;
      }
      if( p->cnt++==0 ){
        for(i=0; i<nArg; i++){
          int w, n;
          if( i<ArraySize(p->colWidth) ){
            w = colWidth[i];
          }else{
            w = 0;
          }
          if( w==0 ){
            w = strlen30(azCol[i] ? azCol[i] : "");
            if( w<10 ) w = 10;
            n = strlen30(azArg && azArg[i] ? azArg[i] : p->nullValue);
            if( w<n ) w = n;
          }
          if( i<ArraySize(p->actualWidth) ){
            p->actualWidth[i] = w;
          }
          if( showHdr ){
            if( w<0 ){
              utf8_printf(p->out,"%*.*s%s",-w,-w,azCol[i],
                      i==nArg-1 ? rowSep : "  ");
            }else{
              utf8_printf(p->out,"%-*.*s%s",w,w,azCol[i],
                      i==nArg-1 ? rowSep : "  ");
            }
          }
        }
        if( showHdr ){
          for(i=0; i<nArg; i++){
            int w;
            if( i<ArraySize(p->actualWidth) ){
               w = p->actualWidth[i];
               if( w<0 ) w = -w;
            }else{
               w = 10;
            }
            utf8_printf(p->out,"%-*.*s%s",w,w,
                   "----------------------------------------------------------"
                   "----------------------------------------------------------",
                    i==nArg-1 ? rowSep : "  ");
          }
        }
      }
      if( azArg==0 ) break;
      for(i=0; i<nArg; i++){
        int w;
        if( i<ArraySize(p->actualWidth) ){
           w = p->actualWidth[i];
        }else{
           w = 10;
        }
        if( p->cMode==MODE_Explain && azArg[i] && strlen30(azArg[i])>w ){
          w = strlen30(azArg[i]);
        }
        if( i==1 && p->aiIndent && p->pStmt ){
          if( p->iIndent<p->nIndent ){
            utf8_printf(p->out, "%*.s", p->aiIndent[p->iIndent], "");
          }
          p->iIndent++;
        }
        if( w<0 ){
          utf8_printf(p->out,"%*.*s%s",-w,-w,
              azArg[i] ? azArg[i] : p->nullValue,
              i==nArg-1 ? rowSep : "  ");
        }else{
          utf8_printf(p->out,"%-*.*s%s",w,w,
              azArg[i] ? azArg[i] : p->nullValue,
              i==nArg-1 ? rowSep : "  ");
        }
      }
      break;
    }
    case MODE_Semi:
    case MODE_List: {
      if( p->cnt++==0 && p->showHeader ){
        for(i=0; i<nArg; i++){
          utf8_printf(p->out,"%s%s",azCol[i],
                  i==nArg-1 ? p->rowSeparator : p->colSeparator);
        }
      }
      if( azArg==0 ) break;
      for(i=0; i<nArg; i++){
        char *z = azArg[i];
        if( z==0 ) z = p->nullValue;
        utf8_printf(p->out, "%s", z);
        if( i<nArg-1 ){
          utf8_printf(p->out, "%s", p->colSeparator);
        }else if( p->cMode==MODE_Semi ){
          utf8_printf(p->out, ";%s", p->rowSeparator);
        }else{
          utf8_printf(p->out, "%s", p->rowSeparator);
        }
      }
      break;
    }
    case MODE_Html: {
      if( p->cnt++==0 && p->showHeader ){
        raw_printf(p->out,"<TR>");
        for(i=0; i<nArg; i++){
          raw_printf(p->out,"<TH>");
          output_html_string(p->out, azCol[i]);
          raw_printf(p->out,"</TH>\n");
        }
        raw_printf(p->out,"</TR>\n");
      }
      if( azArg==0 ) break;
      raw_printf(p->out,"<TR>");
      for(i=0; i<nArg; i++){
        raw_printf(p->out,"<TD>");
        output_html_string(p->out, azArg[i] ? azArg[i] : p->nullValue);
        raw_printf(p->out,"</TD>\n");
      }
      raw_printf(p->out,"</TR>\n");
      break;
    }
    case MODE_Tcl: {
      if( p->cnt++==0 && p->showHeader ){
        for(i=0; i<nArg; i++){
          output_c_string(p->out,azCol[i] ? azCol[i] : "");
          if(i<nArg-1) utf8_printf(p->out, "%s", p->colSeparator);
        }
        utf8_printf(p->out, "%s", p->rowSeparator);
      }
      if( azArg==0 ) break;
      for(i=0; i<nArg; i++){
        output_c_string(p->out, azArg[i] ? azArg[i] : p->nullValue);
        if(i<nArg-1) utf8_printf(p->out, "%s", p->colSeparator);
      }
      utf8_printf(p->out, "%s", p->rowSeparator);
      break;
    }
    case MODE_Csv: {
      setBinaryMode(p->out);
      if( p->cnt++==0 && p->showHeader ){
        for(i=0; i<nArg; i++){
          output_csv(p, azCol[i] ? azCol[i] : "", i<nArg-1);
        }
        utf8_printf(p->out, "%s", p->rowSeparator);
      }
      if( nArg>0 ){
        for(i=0; i<nArg; i++){
          output_csv(p, azArg[i], i<nArg-1);
        }
        utf8_printf(p->out, "%s", p->rowSeparator);
      }
      setTextMode(p->out);
      break;
    }
    case MODE_Insert: {
      p->cnt++;
      if( azArg==0 ) break;
      utf8_printf(p->out,"INSERT INTO %s",p->zDestTable);
      if( p->showHeader ){
        raw_printf(p->out,"(");
        for(i=0; i<nArg; i++){
          char *zSep = i>0 ? ",": "";
          utf8_printf(p->out, "%s%s", zSep, azCol[i]);
        }
        raw_printf(p->out,")");
      }
      raw_printf(p->out," VALUES(");
      for(i=0; i<nArg; i++){
        char *zSep = i>0 ? ",": "";
        if( (azArg[i]==0) || (aiType && aiType[i]==SQLITE_NULL) ){
          utf8_printf(p->out,"%sNULL",zSep);
        }else if( aiType && aiType[i]==SQLITE_TEXT ){
          if( zSep[0] ) utf8_printf(p->out,"%s",zSep);
          output_quoted_string(p->out, azArg[i]);
        }else if( aiType && (aiType[i]==SQLITE_INTEGER
                             || aiType[i]==SQLITE_FLOAT) ){
          utf8_printf(p->out,"%s%s",zSep, azArg[i]);
        }else if( aiType && aiType[i]==SQLITE_BLOB && p->pStmt ){
          const void *pBlob = sqlite3_column_blob(p->pStmt, i);
          int nBlob = sqlite3_column_bytes(p->pStmt, i);
          if( zSep[0] ) utf8_printf(p->out,"%s",zSep);
          output_hex_blob(p->out, pBlob, nBlob);
        }else if( isNumber(azArg[i], 0) ){
          utf8_printf(p->out,"%s%s",zSep, azArg[i]);
        }else{
          if( zSep[0] ) utf8_printf(p->out,"%s",zSep);
          output_quoted_string(p->out, azArg[i]);
        }
      }
      raw_printf(p->out,");\n");
      break;
    }
    case MODE_Ascii: {
      if( p->cnt++==0 && p->showHeader ){
        for(i=0; i<nArg; i++){
          if( i>0 ) utf8_printf(p->out, "%s", p->colSeparator);
          utf8_printf(p->out,"%s",azCol[i] ? azCol[i] : "");
        }
        utf8_printf(p->out, "%s", p->rowSeparator);
      }
      if( azArg==0 ) break;
      for(i=0; i<nArg; i++){
        if( i>0 ) utf8_printf(p->out, "%s", p->colSeparator);
        utf8_printf(p->out,"%s",azArg[i] ? azArg[i] : p->nullValue);
      }
      utf8_printf(p->out, "%s", p->rowSeparator);
      break;
    }
  }
  return 0;
}

/*
** This is the callback routine that the SQLite library
** invokes for each row of a query result.
*/
static int callback(void *pArg, int nArg, char **azArg, char **azCol){
  /* since we don't have type info, call the shell_callback with a NULL value */
  return shell_callback(pArg, nArg, azArg, azCol, NULL);
}

/*
** Set the destination table field of the ShellState structure to
** the name of the table given.  Escape any quote characters in the
** table name.
*/
static void set_table_name(ShellState *p, const char *zName){
  int i, n;
  int needQuote;
  char *z;

  if( p->zDestTable ){
    free(p->zDestTable);
    p->zDestTable = 0;
  }
  if( zName==0 ) return;
  needQuote = !isalpha((unsigned char)*zName) && *zName!='_';
  for(i=n=0; zName[i]; i++, n++){
    if( !isalnum((unsigned char)zName[i]) && zName[i]!='_' ){
      needQuote = 1;
      if( zName[i]=='\'' ) n++;
    }
  }
  if( needQuote ) n += 2;
  z = p->zDestTable = malloc( n+1 );
  if( z==0 ){
    raw_printf(stderr,"Error: out of memory\n");
    exit(1);
  }
  n = 0;
  if( needQuote ) z[n++] = '\'';
  for(i=0; zName[i]; i++){
    z[n++] = zName[i];
    if( zName[i]=='\'' ) z[n++] = '\'';
  }
  if( needQuote ) z[n++] = '\'';
  z[n] = 0;
}

/* zIn is either a pointer to a NULL-terminated string in memory obtained
** from malloc(), or a NULL pointer. The string pointed to by zAppend is
** added to zIn, and the result returned in memory obtained from malloc().
** zIn, if it was not NULL, is freed.
**
** If the third argument, quote, is not '\0', then it is used as a 
** quote character for zAppend.
*/
static char *appendText(char *zIn, char const *zAppend, char quote){
  int len;
  int i;
  int nAppend = strlen30(zAppend);
  int nIn = (zIn?strlen30(zIn):0);

  len = nAppend+nIn+1;
  if( quote ){
    len += 2;
    for(i=0; i<nAppend; i++){
      if( zAppend[i]==quote ) len++;
    }
  }

  zIn = (char *)realloc(zIn, len);
  if( !zIn ){
    return 0;
  }

  if( quote ){
    char *zCsr = &zIn[nIn];
    *zCsr++ = quote;
    for(i=0; i<nAppend; i++){
      *zCsr++ = zAppend[i];
      if( zAppend[i]==quote ) *zCsr++ = quote;
    }
    *zCsr++ = quote;
    *zCsr++ = '\0';
    assert( (zCsr-zIn)==len );
  }else{
    memcpy(&zIn[nIn], zAppend, nAppend);
    zIn[len-1] = '\0';
  }

  return zIn;
}


/*
** Execute a query statement that will generate SQL output.  Print
** the result columns, comma-separated, on a line and then add a
** semicolon terminator to the end of that line.
**
** If the number of columns is 1 and that column contains text "--"
** then write the semicolon on a separate line.  That way, if a 
** "--" comment occurs at the end of the statement, the comment
** won't consume the semicolon terminator.
*/
static int run_table_dump_query(
  ShellState *p,           /* Query context */
  const char *zSelect,     /* SELECT statement to extract content */
  const char *zFirstRow    /* Print before first row, if not NULL */
){
  sqlite3_stmt *pSelect;
  int rc;
  int nResult;
  int i;
  const char *z;
  rc = sqlite3_prepare_v2(p->db, zSelect, -1, &pSelect, 0);
  if( rc!=SQLITE_OK || !pSelect ){
    utf8_printf(p->out, "/**** ERROR: (%d) %s *****/\n", rc,
                sqlite3_errmsg(p->db));
    if( (rc&0xff)!=SQLITE_CORRUPT ) p->nErr++;
    return rc;
  }
  rc = sqlite3_step(pSelect);
  nResult = sqlite3_column_count(pSelect);
  while( rc==SQLITE_ROW ){
    if( zFirstRow ){
      utf8_printf(p->out, "%s", zFirstRow);
      zFirstRow = 0;
    }
    z = (const char*)sqlite3_column_text(pSelect, 0);
    utf8_printf(p->out, "%s", z);
    for(i=1; i<nResult; i++){ 
      utf8_printf(p->out, ",%s", sqlite3_column_text(pSelect, i));
    }
    if( z==0 ) z = "";
    while( z[0] && (z[0]!='-' || z[1]!='-') ) z++;
    if( z[0] ){
      raw_printf(p->out, "\n;\n");
    }else{
      raw_printf(p->out, ";\n");
    }    
    rc = sqlite3_step(pSelect);
  }
  rc = sqlite3_finalize(pSelect);
  if( rc!=SQLITE_OK ){
    utf8_printf(p->out, "/**** ERROR: (%d) %s *****/\n", rc,
                sqlite3_errmsg(p->db));
    if( (rc&0xff)!=SQLITE_CORRUPT ) p->nErr++;
  }
  return rc;
}

/*
** Allocate space and save off current error string.
*/
static char *save_err_msg(
  sqlite3 *db            /* Database to query */
){
  int nErrMsg = 1+strlen30(sqlite3_errmsg(db));
  char *zErrMsg = sqlite3_malloc64(nErrMsg);
  if( zErrMsg ){
    memcpy(zErrMsg, sqlite3_errmsg(db), nErrMsg);
  }
  return zErrMsg;
}

#ifdef __linux__
/*
** Attempt to display I/O stats on Linux using /proc/PID/io
*/
static void displayLinuxIoStats(FILE *out){
  FILE *in;
  char z[200];
  sqlite3_snprintf(sizeof(z), z, "/proc/%d/io", getpid());
  in = fopen(z, "rb");
  if( in==0 ) return;
  while( fgets(z, sizeof(z), in)!=0 ){
    static const struct {
      const char *zPattern;
      const char *zDesc;
    } aTrans[] = {
      { "rchar: ",                  "Bytes received by read():" },
      { "wchar: ",                  "Bytes sent to write():"    },
      { "syscr: ",                  "Read() system calls:"      },
      { "syscw: ",                  "Write() system calls:"     },
      { "read_bytes: ",             "Bytes read from storage:"  },
      { "write_bytes: ",            "Bytes written to storage:" },
      { "cancelled_write_bytes: ",  "Cancelled write bytes:"    },
    };
    int i;
    for(i=0; i<ArraySize(aTrans); i++){
      int n = (int)strlen(aTrans[i].zPattern);
      if( strncmp(aTrans[i].zPattern, z, n)==0 ){
        raw_printf(out, "%-36s %s", aTrans[i].zDesc, &z[n]);
        break;
      }
    }
  }
  fclose(in);
}   
#endif


/*
** Display memory stats.
*/
static int display_stats(
  sqlite3 *db,                /* Database to query */
  ShellState *pArg,           /* Pointer to ShellState */
  int bReset                  /* True to reset the stats */
){
  int iCur;
  int iHiwtr;

  if( pArg && pArg->out ){
    
    iHiwtr = iCur = -1;
    sqlite3_status(SQLITE_STATUS_MEMORY_USED, &iCur, &iHiwtr, bReset);
    raw_printf(pArg->out,
            "Memory Used:                         %d (max %d) bytes\n",
            iCur, iHiwtr);
    iHiwtr = iCur = -1;
    sqlite3_status(SQLITE_STATUS_MALLOC_COUNT, &iCur, &iHiwtr, bReset);
    raw_printf(pArg->out, "Number of Outstanding Allocations:   %d (max %d)\n",
            iCur, iHiwtr);
    if( pArg->shellFlgs & SHFLG_Pagecache ){
      iHiwtr = iCur = -1;
      sqlite3_status(SQLITE_STATUS_PAGECACHE_USED, &iCur, &iHiwtr, bReset);
      raw_printf(pArg->out,
              "Number of Pcache Pages Used:         %d (max %d) pages\n",
              iCur, iHiwtr);
    }
    iHiwtr = iCur = -1;
    sqlite3_status(SQLITE_STATUS_PAGECACHE_OVERFLOW, &iCur, &iHiwtr, bReset);
    raw_printf(pArg->out,
            "Number of Pcache Overflow Bytes:     %d (max %d) bytes\n",
            iCur, iHiwtr);
    if( pArg->shellFlgs & SHFLG_Scratch ){
      iHiwtr = iCur = -1;
      sqlite3_status(SQLITE_STATUS_SCRATCH_USED, &iCur, &iHiwtr, bReset);
      raw_printf(pArg->out,
              "Number of Scratch Allocations Used:  %d (max %d)\n",
              iCur, iHiwtr);
    }
    iHiwtr = iCur = -1;
    sqlite3_status(SQLITE_STATUS_SCRATCH_OVERFLOW, &iCur, &iHiwtr, bReset);
    raw_printf(pArg->out,
            "Number of Scratch Overflow Bytes:    %d (max %d) bytes\n",
            iCur, iHiwtr);
    iHiwtr = iCur = -1;
    sqlite3_status(SQLITE_STATUS_MALLOC_SIZE, &iCur, &iHiwtr, bReset);
    raw_printf(pArg->out, "Largest Allocation:                  %d bytes\n",
            iHiwtr);
    iHiwtr = iCur = -1;
    sqlite3_status(SQLITE_STATUS_PAGECACHE_SIZE, &iCur, &iHiwtr, bReset);
    raw_printf(pArg->out, "Largest Pcache Allocation:           %d bytes\n",
            iHiwtr);
    iHiwtr = iCur = -1;
    sqlite3_status(SQLITE_STATUS_SCRATCH_SIZE, &iCur, &iHiwtr, bReset);
    raw_printf(pArg->out, "Largest Scratch Allocation:          %d bytes\n",
            iHiwtr);
#ifdef YYTRACKMAXSTACKDEPTH
    iHiwtr = iCur = -1;
    sqlite3_status(SQLITE_STATUS_PARSER_STACK, &iCur, &iHiwtr, bReset);
    raw_printf(pArg->out, "Deepest Parser Stack:                %d (max %d)\n",
            iCur, iHiwtr);
#endif
  }

  if( pArg && pArg->out && db ){
    if( pArg->shellFlgs & SHFLG_Lookaside ){
      iHiwtr = iCur = -1;
      sqlite3_db_status(db, SQLITE_DBSTATUS_LOOKASIDE_USED,
                        &iCur, &iHiwtr, bReset);
      raw_printf(pArg->out,
              "Lookaside Slots Used:                %d (max %d)\n",
              iCur, iHiwtr);
      sqlite3_db_status(db, SQLITE_DBSTATUS_LOOKASIDE_HIT,
                        &iCur, &iHiwtr, bReset);
      raw_printf(pArg->out, "Successful lookaside attempts:       %d\n",
              iHiwtr);
      sqlite3_db_status(db, SQLITE_DBSTATUS_LOOKASIDE_MISS_SIZE,
                        &iCur, &iHiwtr, bReset);
      raw_printf(pArg->out, "Lookaside failures due to size:      %d\n",
              iHiwtr);
      sqlite3_db_status(db, SQLITE_DBSTATUS_LOOKASIDE_MISS_FULL,
                        &iCur, &iHiwtr, bReset);
      raw_printf(pArg->out, "Lookaside failures due to OOM:       %d\n",
              iHiwtr);
    }
    iHiwtr = iCur = -1;
    sqlite3_db_status(db, SQLITE_DBSTATUS_CACHE_USED, &iCur, &iHiwtr, bReset);
    raw_printf(pArg->out, "Pager Heap Usage:                    %d bytes\n",
            iCur);
    iHiwtr = iCur = -1;
    sqlite3_db_status(db, SQLITE_DBSTATUS_CACHE_HIT, &iCur, &iHiwtr, 1);
    raw_printf(pArg->out, "Page cache hits:                     %d\n", iCur);
    iHiwtr = iCur = -1;
    sqlite3_db_status(db, SQLITE_DBSTATUS_CACHE_MISS, &iCur, &iHiwtr, 1);
    raw_printf(pArg->out, "Page cache misses:                   %d\n", iCur); 
    iHiwtr = iCur = -1;
    sqlite3_db_status(db, SQLITE_DBSTATUS_CACHE_WRITE, &iCur, &iHiwtr, 1);
    raw_printf(pArg->out, "Page cache writes:                   %d\n", iCur); 
    iHiwtr = iCur = -1;
    sqlite3_db_status(db, SQLITE_DBSTATUS_SCHEMA_USED, &iCur, &iHiwtr, bReset);
    raw_printf(pArg->out, "Schema Heap Usage:                   %d bytes\n",
            iCur); 
    iHiwtr = iCur = -1;
    sqlite3_db_status(db, SQLITE_DBSTATUS_STMT_USED, &iCur, &iHiwtr, bReset);
    raw_printf(pArg->out, "Statement Heap/Lookaside Usage:      %d bytes\n",
            iCur); 
  }

  if( pArg && pArg->out && db && pArg->pStmt ){
    iCur = sqlite3_stmt_status(pArg->pStmt, SQLITE_STMTSTATUS_FULLSCAN_STEP,
                               bReset);
    raw_printf(pArg->out, "Fullscan Steps:                      %d\n", iCur);
    iCur = sqlite3_stmt_status(pArg->pStmt, SQLITE_STMTSTATUS_SORT, bReset);
    raw_printf(pArg->out, "Sort Operations:                     %d\n", iCur);
    iCur = sqlite3_stmt_status(pArg->pStmt, SQLITE_STMTSTATUS_AUTOINDEX,bReset);
    raw_printf(pArg->out, "Autoindex Inserts:                   %d\n", iCur);
    iCur = sqlite3_stmt_status(pArg->pStmt, SQLITE_STMTSTATUS_VM_STEP, bReset);
    raw_printf(pArg->out, "Virtual Machine Steps:               %d\n", iCur);
  }

#ifdef __linux__
  displayLinuxIoStats(pArg->out);
#endif

  /* Do not remove this machine readable comment: extra-stats-output-here */

  return 0;
}

/*
** Display scan stats.
*/
static void display_scanstats(
  sqlite3 *db,                    /* Database to query */
  ShellState *pArg                /* Pointer to ShellState */
){
#ifndef SQLITE_ENABLE_STMT_SCANSTATUS
  UNUSED_PARAMETER(db);
  UNUSED_PARAMETER(pArg);
#else
  int i, k, n, mx;
  raw_printf(pArg->out, "-------- scanstats --------\n");
  mx = 0;
  for(k=0; k<=mx; k++){
    double rEstLoop = 1.0;
    for(i=n=0; 1; i++){
      sqlite3_stmt *p = pArg->pStmt;
      sqlite3_int64 nLoop, nVisit;
      double rEst;
      int iSid;
      const char *zExplain;
      if( sqlite3_stmt_scanstatus(p, i, SQLITE_SCANSTAT_NLOOP, (void*)&nLoop) ){
        break;
      }
      sqlite3_stmt_scanstatus(p, i, SQLITE_SCANSTAT_SELECTID, (void*)&iSid);
      if( iSid>mx ) mx = iSid;
      if( iSid!=k ) continue;
      if( n==0 ){
        rEstLoop = (double)nLoop;
        if( k>0 ) raw_printf(pArg->out, "-------- subquery %d -------\n", k);
      }
      n++;
      sqlite3_stmt_scanstatus(p, i, SQLITE_SCANSTAT_NVISIT, (void*)&nVisit);
      sqlite3_stmt_scanstatus(p, i, SQLITE_SCANSTAT_EST, (void*)&rEst);
      sqlite3_stmt_scanstatus(p, i, SQLITE_SCANSTAT_EXPLAIN, (void*)&zExplain);
      utf8_printf(pArg->out, "Loop %2d: %s\n", n, zExplain);
      rEstLoop *= rEst;
      raw_printf(pArg->out, 
          "         nLoop=%-8lld nRow=%-8lld estRow=%-8lld estRow/Loop=%-8g\n",
          nLoop, nVisit, (sqlite3_int64)(rEstLoop+0.5), rEst
      );
    }
  }
  raw_printf(pArg->out, "---------------------------\n");
#endif
}

/*
** Parameter azArray points to a zero-terminated array of strings. zStr
** points to a single nul-terminated string. Return non-zero if zStr
** is equal, according to strcmp(), to any of the strings in the array.
** Otherwise, return zero.
*/
static int str_in_array(const char *zStr, const char **azArray){
  int i;
  for(i=0; azArray[i]; i++){
    if( 0==strcmp(zStr, azArray[i]) ) return 1;
  }
  return 0;
}

/*
** If compiled statement pSql appears to be an EXPLAIN statement, allocate
** and populate the ShellState.aiIndent[] array with the number of
** spaces each opcode should be indented before it is output. 
**
** The indenting rules are:
**
**     * For each "Next", "Prev", "VNext" or "VPrev" instruction, indent
**       all opcodes that occur between the p2 jump destination and the opcode
**       itself by 2 spaces.
**
**     * For each "Goto", if the jump destination is earlier in the program
**       and ends on one of:
**          Yield  SeekGt  SeekLt  RowSetRead  Rewind
**       or if the P1 parameter is one instead of zero,
**       then indent all opcodes between the earlier instruction
**       and "Goto" by 2 spaces.
*/
static void explain_data_prepare(ShellState *p, sqlite3_stmt *pSql){
  const char *zSql;               /* The text of the SQL statement */
  const char *z;                  /* Used to check if this is an EXPLAIN */
  int *abYield = 0;               /* True if op is an OP_Yield */
  int nAlloc = 0;                 /* Allocated size of p->aiIndent[], abYield */
  int iOp;                        /* Index of operation in p->aiIndent[] */

  const char *azNext[] = { "Next", "Prev", "VPrev", "VNext", "SorterNext",
                           "NextIfOpen", "PrevIfOpen", 0 };
  const char *azYield[] = { "Yield", "SeekLT", "SeekGT", "RowSetRead",
                            "Rewind", 0 };
  const char *azGoto[] = { "Goto", 0 };

  /* Try to figure out if this is really an EXPLAIN statement. If this
  ** cannot be verified, return early.  */
  if( sqlite3_column_count(pSql)!=8 ){
    p->cMode = p->mode;
    return;
  }
  zSql = sqlite3_sql(pSql);
  if( zSql==0 ) return;
  for(z=zSql; *z==' ' || *z=='\t' || *z=='\n' || *z=='\f' || *z=='\r'; z++);
  if( sqlite3_strnicmp(z, "explain", 7) ){
    p->cMode = p->mode;
    return;
  }

  for(iOp=0; SQLITE_ROW==sqlite3_step(pSql); iOp++){
    int i;
    int iAddr = sqlite3_column_int(pSql, 0);
    const char *zOp = (const char*)sqlite3_column_text(pSql, 1);

    /* Set p2 to the P2 field of the current opcode. Then, assuming that
    ** p2 is an instruction address, set variable p2op to the index of that
    ** instruction in the aiIndent[] array. p2 and p2op may be different if
    ** the current instruction is part of a sub-program generated by an
    ** SQL trigger or foreign key.  */
    int p2 = sqlite3_column_int(pSql, 3);
    int p2op = (p2 + (iOp-iAddr));

    /* Grow the p->aiIndent array as required */
    if( iOp>=nAlloc ){
      if( iOp==0 ){
        /* Do further verfication that this is explain output.  Abort if
        ** it is not */
        static const char *explainCols[] = {
           "addr", "opcode", "p1", "p2", "p3", "p4", "p5", "comment" };
        int jj;
        for(jj=0; jj<ArraySize(explainCols); jj++){
          if( strcmp(sqlite3_column_name(pSql,jj),explainCols[jj])!=0 ){
            p->cMode = p->mode;
            sqlite3_reset(pSql);
            return;
          }
        }
      }
      nAlloc += 100;
      p->aiIndent = (int*)sqlite3_realloc64(p->aiIndent, nAlloc*sizeof(int));
      abYield = (int*)sqlite3_realloc64(abYield, nAlloc*sizeof(int));
    }
    abYield[iOp] = str_in_array(zOp, azYield);
    p->aiIndent[iOp] = 0;
    p->nIndent = iOp+1;

    if( str_in_array(zOp, azNext) ){
      for(i=p2op; i<iOp; i++) p->aiIndent[i] += 2;
    }
    if( str_in_array(zOp, azGoto) && p2op<p->nIndent
     && (abYield[p2op] || sqlite3_column_int(pSql, 2))
    ){
      for(i=p2op+1; i<iOp; i++) p->aiIndent[i] += 2;
    }
  }

  p->iIndent = 0;
  sqlite3_free(abYield);
  sqlite3_reset(pSql);
}

/*
** Free the array allocated by explain_data_prepare().
*/
static void explain_data_delete(ShellState *p){
  sqlite3_free(p->aiIndent);
  p->aiIndent = 0;
  p->nIndent = 0;
  p->iIndent = 0;
}

typedef struct RecCommandCtx RecCommandCtx;
struct RecCommandCtx {
  int (*xCallback)(void*,int,char**,char**,int*);
  ShellState *pArg;
};

static void recCommandOut(void *pCtx, const char *zLine){
  const char *zCol = "output";
  RecCommandCtx *p = (RecCommandCtx*)pCtx;
  int t = SQLITE_TEXT;
  p->xCallback(p->pArg, 1, (char**)&zLine, (char**)&zCol, &t);
}

/*
** Execute a statement or set of statements.  Print 
** any result rows/columns depending on the current mode 
** set via the supplied callback.
**
** This is very similar to SQLite's built-in sqlite3_exec() 
** function except it takes a slightly different callback 
** and callback data argument.
*/
static int shell_exec(
  sqlite3 *db,                              /* An open database */
  const char *zSql,                         /* SQL to be evaluated */
  int (*xCallback)(void*,int,char**,char**,int*),   /* Callback function */
                                            /* (not the same as sqlite3_exec) */
  ShellState *pArg,                         /* Pointer to ShellState */
  char **pzErrMsg                           /* Error msg written here */
){
  sqlite3_stmt *pStmt = NULL;     /* Statement to execute. */
  int rc = SQLITE_OK;             /* Return Code */
  int rc2;
  const char *zLeftover;          /* Tail of unprocessed SQL */

  if( pzErrMsg ){
    *pzErrMsg = NULL;
  }

  if( pArg->bRecommend ){
    RecCommandCtx ctx;
    ctx.xCallback = xCallback;
    ctx.pArg = pArg;
    rc = shellIndexesCommand(db, zSql, recCommandOut, &ctx, pzErrMsg);
  }else

  while( zSql[0] && (SQLITE_OK == rc) ){
    rc = sqlite3_prepare_v2(db, zSql, -1, &pStmt, &zLeftover);
    if( SQLITE_OK != rc ){
      if( pzErrMsg ){
        *pzErrMsg = save_err_msg(db);
      }
    }else{
      if( !pStmt ){
        /* this happens for a comment or white-space */
        zSql = zLeftover;
        while( IsSpace(zSql[0]) ) zSql++;
        continue;
      }

      /* save off the prepared statment handle and reset row count */
      if( pArg ){
        pArg->pStmt = pStmt;
        pArg->cnt = 0;
      }

      /* echo the sql statement if echo on */
      if( pArg && pArg->echoOn ){
        const char *zStmtSql = sqlite3_sql(pStmt);
        utf8_printf(pArg->out, "%s\n", zStmtSql ? zStmtSql : zSql);
      }

      /* Show the EXPLAIN QUERY PLAN if .eqp is on */
      if( pArg && pArg->autoEQP ){
        sqlite3_stmt *pExplain;
        char *zEQP = sqlite3_mprintf("EXPLAIN QUERY PLAN %s",
                                     sqlite3_sql(pStmt));
        rc = sqlite3_prepare_v2(db, zEQP, -1, &pExplain, 0);
        if( rc==SQLITE_OK ){
          while( sqlite3_step(pExplain)==SQLITE_ROW ){
            raw_printf(pArg->out,"--EQP-- %d,",sqlite3_column_int(pExplain, 0));
            raw_printf(pArg->out,"%d,", sqlite3_column_int(pExplain, 1));
            raw_printf(pArg->out,"%d,", sqlite3_column_int(pExplain, 2));
            utf8_printf(pArg->out,"%s\n", sqlite3_column_text(pExplain, 3));
          }
        }
        sqlite3_finalize(pExplain);
        sqlite3_free(zEQP);
      }

      if( pArg ){
        pArg->cMode = pArg->mode;
        if( pArg->autoExplain
         && sqlite3_column_count(pStmt)==8
         && sqlite3_strlike("%EXPLAIN%", sqlite3_sql(pStmt),0)==0
        ){
          pArg->cMode = MODE_Explain;
        }
      
        /* If the shell is currently in ".explain" mode, gather the extra
        ** data required to add indents to the output.*/
        if( pArg->cMode==MODE_Explain ){
          explain_data_prepare(pArg, pStmt);
        }
      }

      /* perform the first step.  this will tell us if we
      ** have a result set or not and how wide it is.
      */
      rc = sqlite3_step(pStmt);
      /* if we have a result set... */
      if( SQLITE_ROW == rc ){
        /* if we have a callback... */
        if( xCallback ){
          /* allocate space for col name ptr, value ptr, and type */
          int nCol = sqlite3_column_count(pStmt);
          void *pData = sqlite3_malloc64(3*nCol*sizeof(const char*) + 1);
          if( !pData ){
            rc = SQLITE_NOMEM;
          }else{
            char **azCols = (char **)pData;      /* Names of result columns */
            char **azVals = &azCols[nCol];       /* Results */
            int *aiTypes = (int *)&azVals[nCol]; /* Result types */
            int i, x;
            assert(sizeof(int) <= sizeof(char *)); 
            /* save off ptrs to column names */
            for(i=0; i<nCol; i++){
              azCols[i] = (char *)sqlite3_column_name(pStmt, i);
            }
            do{
              /* extract the data and data types */
              for(i=0; i<nCol; i++){
                aiTypes[i] = x = sqlite3_column_type(pStmt, i);
                if( x==SQLITE_BLOB && pArg && pArg->cMode==MODE_Insert ){
                  azVals[i] = "";
                }else{
                  azVals[i] = (char*)sqlite3_column_text(pStmt, i);
                }
                if( !azVals[i] && (aiTypes[i]!=SQLITE_NULL) ){
                  rc = SQLITE_NOMEM;
                  break; /* from for */
                }
              } /* end for */

              /* if data and types extracted successfully... */
              if( SQLITE_ROW == rc ){ 
                /* call the supplied callback with the result row data */
                if( xCallback(pArg, nCol, azVals, azCols, aiTypes) ){
                  rc = SQLITE_ABORT;
                }else{
                  rc = sqlite3_step(pStmt);
                }
              }
            } while( SQLITE_ROW == rc );
            sqlite3_free(pData);
          }
        }else{
          do{
            rc = sqlite3_step(pStmt);
          } while( rc == SQLITE_ROW );
        }
      }

      explain_data_delete(pArg);

      /* print usage stats if stats on */
      if( pArg && pArg->statsOn ){
        display_stats(db, pArg, 0);
      }

      /* print loop-counters if required */
      if( pArg && pArg->scanstatsOn ){
        display_scanstats(db, pArg);
      }

      /* Finalize the statement just executed. If this fails, save a 
      ** copy of the error message. Otherwise, set zSql to point to the
      ** next statement to execute. */
      rc2 = sqlite3_finalize(pStmt);
      if( rc!=SQLITE_NOMEM ) rc = rc2;
      if( rc==SQLITE_OK ){
        zSql = zLeftover;
        while( IsSpace(zSql[0]) ) zSql++;
      }else if( pzErrMsg ){
        *pzErrMsg = save_err_msg(db);
      }

      /* clear saved stmt handle */
      if( pArg ){
        pArg->pStmt = NULL;
      }
    }
  } /* end while */

  return rc;
}


/*
** This is a different callback routine used for dumping the database.
** Each row received by this callback consists of a table name,
** the table type ("index" or "table") and SQL to create the table.
** This routine should print text sufficient to recreate the table.
*/
static int dump_callback(void *pArg, int nArg, char **azArg, char **azCol){
  int rc;
  const char *zTable;
  const char *zType;
  const char *zSql;
  const char *zPrepStmt = 0;
  ShellState *p = (ShellState *)pArg;

  UNUSED_PARAMETER(azCol);
  if( nArg!=3 ) return 1;
  zTable = azArg[0];
  zType = azArg[1];
  zSql = azArg[2];
  
  if( strcmp(zTable, "sqlite_sequence")==0 ){
    zPrepStmt = "DELETE FROM sqlite_sequence;\n";
  }else if( sqlite3_strglob("sqlite_stat?", zTable)==0 ){
    raw_printf(p->out, "ANALYZE sqlite_master;\n");
  }else if( strncmp(zTable, "sqlite_", 7)==0 ){
    return 0;
  }else if( strncmp(zSql, "CREATE VIRTUAL TABLE", 20)==0 ){
    char *zIns;
    if( !p->writableSchema ){
      raw_printf(p->out, "PRAGMA writable_schema=ON;\n");
      p->writableSchema = 1;
    }
    zIns = sqlite3_mprintf(
       "INSERT INTO sqlite_master(type,name,tbl_name,rootpage,sql)"
       "VALUES('table','%q','%q',0,'%q');",
       zTable, zTable, zSql);
    utf8_printf(p->out, "%s\n", zIns);
    sqlite3_free(zIns);
    return 0;
  }else{
    utf8_printf(p->out, "%s;\n", zSql);
  }

  if( strcmp(zType, "table")==0 ){
    sqlite3_stmt *pTableInfo = 0;
    char *zSelect = 0;
    char *zTableInfo = 0;
    char *zTmp = 0;
    int nRow = 0;
   
    zTableInfo = appendText(zTableInfo, "PRAGMA table_info(", 0);
    zTableInfo = appendText(zTableInfo, zTable, '"');
    zTableInfo = appendText(zTableInfo, ");", 0);

    rc = sqlite3_prepare_v2(p->db, zTableInfo, -1, &pTableInfo, 0);
    free(zTableInfo);
    if( rc!=SQLITE_OK || !pTableInfo ){
      return 1;
    }

    zSelect = appendText(zSelect, "SELECT 'INSERT INTO ' || ", 0);
    /* Always quote the table name, even if it appears to be pure ascii,
    ** in case it is a keyword. Ex:  INSERT INTO "table" ... */
    zTmp = appendText(zTmp, zTable, '"');
    if( zTmp ){
      zSelect = appendText(zSelect, zTmp, '\'');
      free(zTmp);
    }
    zSelect = appendText(zSelect, " || ' VALUES(' || ", 0);
    rc = sqlite3_step(pTableInfo);
    while( rc==SQLITE_ROW ){
      const char *zText = (const char *)sqlite3_column_text(pTableInfo, 1);
      zSelect = appendText(zSelect, "quote(", 0);
      zSelect = appendText(zSelect, zText, '"');
      rc = sqlite3_step(pTableInfo);
      if( rc==SQLITE_ROW ){
        zSelect = appendText(zSelect, "), ", 0);
      }else{
        zSelect = appendText(zSelect, ") ", 0);
      }
      nRow++;
    }
    rc = sqlite3_finalize(pTableInfo);
    if( rc!=SQLITE_OK || nRow==0 ){
      free(zSelect);
      return 1;
    }
    zSelect = appendText(zSelect, "|| ')' FROM  ", 0);
    zSelect = appendText(zSelect, zTable, '"');

    rc = run_table_dump_query(p, zSelect, zPrepStmt);
    if( rc==SQLITE_CORRUPT ){
      zSelect = appendText(zSelect, " ORDER BY rowid DESC", 0);
      run_table_dump_query(p, zSelect, 0);
    }
    free(zSelect);
  }
  return 0;
}

/*
** Run zQuery.  Use dump_callback() as the callback routine so that
** the contents of the query are output as SQL statements.
**
** If we get a SQLITE_CORRUPT error, rerun the query after appending
** "ORDER BY rowid DESC" to the end.
*/
static int run_schema_dump_query(
  ShellState *p, 
  const char *zQuery
){
  int rc;
  char *zErr = 0;
  rc = sqlite3_exec(p->db, zQuery, dump_callback, p, &zErr);
  if( rc==SQLITE_CORRUPT ){
    char *zQ2;
    int len = strlen30(zQuery);
    raw_printf(p->out, "/****** CORRUPTION ERROR *******/\n");
    if( zErr ){
      utf8_printf(p->out, "/****** %s ******/\n", zErr);
      sqlite3_free(zErr);
      zErr = 0;
    }
    zQ2 = malloc( len+100 );
    if( zQ2==0 ) return rc;
    sqlite3_snprintf(len+100, zQ2, "%s ORDER BY rowid DESC", zQuery);
    rc = sqlite3_exec(p->db, zQ2, dump_callback, p, &zErr);
    if( rc ){
      utf8_printf(p->out, "/****** ERROR: %s ******/\n", zErr);
    }else{
      rc = SQLITE_CORRUPT;
    }
    sqlite3_free(zErr);
    free(zQ2);
  }
  return rc;
}

/*
** Text of a help message
*/
static char zHelp[] =
  ".backup ?DB? FILE      Backup DB (default \"main\") to FILE\n"
  ".bail on|off           Stop after hitting an error.  Default OFF\n"
  ".binary on|off         Turn binary output on or off.  Default OFF\n"
  ".changes on|off        Show number of rows changed by SQL\n"
  ".clone NEWDB           Clone data into NEWDB from the existing database\n"
  ".databases             List names and files of attached databases\n"
  ".dbinfo ?DB?           Show status information about the database\n"
  ".dump ?TABLE? ...      Dump the database in an SQL text format\n"
  "                         If TABLE specified, only dump tables matching\n"
  "                         LIKE pattern TABLE.\n"
  ".echo on|off           Turn command echo on or off\n"
  ".eqp on|off            Enable or disable automatic EXPLAIN QUERY PLAN\n"
  ".exit                  Exit this program\n"
  ".explain ?on|off|auto? Turn EXPLAIN output mode on or off or to automatic\n"
  ".fullschema            Show schema and the content of sqlite_stat tables\n"
  ".headers on|off        Turn display of headers on or off\n"
  ".help                  Show this message\n"
  ".import FILE TABLE     Import data from FILE into TABLE\n"
  ".indexes ?TABLE?       Show names of all indexes\n"
  "                         If TABLE specified, only show indexes for tables\n"
  "                         matching LIKE pattern TABLE.\n"
#ifdef SQLITE_ENABLE_IOTRACE
  ".iotrace FILE          Enable I/O diagnostic logging to FILE\n"
#endif
  ".limit ?LIMIT? ?VAL?   Display or change the value of an SQLITE_LIMIT\n"
#ifndef SQLITE_OMIT_LOAD_EXTENSION
  ".load FILE ?ENTRY?     Load an extension library\n"
#endif
  ".log FILE|off          Turn logging on or off.  FILE can be stderr/stdout\n"
  ".mode MODE ?TABLE?     Set output mode where MODE is one of:\n"
  "                         ascii    Columns/rows delimited by 0x1F and 0x1E\n"
  "                         csv      Comma-separated values\n"
  "                         column   Left-aligned columns.  (See .width)\n"
  "                         html     HTML <table> code\n"
  "                         insert   SQL insert statements for TABLE\n"
  "                         line     One value per line\n"
  "                         list     Values delimited by .separator strings\n"
  "                         tabs     Tab-separated values\n"
  "                         tcl      TCL list elements\n"
  ".nullvalue STRING      Use STRING in place of NULL values\n"
  ".once FILENAME         Output for the next SQL command only to FILENAME\n"
  ".open ?FILENAME?       Close existing database and reopen FILENAME\n"
  ".output ?FILENAME?     Send output to FILENAME or stdout\n"
  ".print STRING...       Print literal STRING\n"
  ".prompt MAIN CONTINUE  Replace the standard prompts\n"
  ".quit                  Exit this program\n"
  ".read FILENAME         Execute SQL in FILENAME\n"
  ".restore ?DB? FILE     Restore content of DB (default \"main\") from FILE\n"
  ".save FILE             Write in-memory database into FILE\n"
  ".scanstats on|off      Turn sqlite3_stmt_scanstatus() metrics on or off\n"
  ".schema ?TABLE?        Show the CREATE statements\n"
  "                         If TABLE specified, only show tables matching\n"
  "                         LIKE pattern TABLE.\n"
  ".separator COL ?ROW?   Change the column separator and optionally the row\n"
  "                         separator for both the output mode and .import\n"
  ".shell CMD ARGS...     Run CMD ARGS... in a system shell\n"
  ".show                  Show the current values for various settings\n"
  ".stats ?on|off?        Show stats or turn stats on or off\n"
  ".system CMD ARGS...    Run CMD ARGS... in a system shell\n"
  ".tables ?TABLE?        List names of tables\n"
  "                         If TABLE specified, only list tables matching\n"
  "                         LIKE pattern TABLE.\n"
  ".timeout MS            Try opening locked tables for MS milliseconds\n"
  ".timer on|off          Turn SQL timer on or off\n"
  ".trace FILE|off        Output each SQL statement as it is run\n"
  ".vfsinfo ?AUX?         Information about the top-level VFS\n"
  ".vfslist               List all available VFSes\n"
  ".vfsname ?AUX?         Print the name of the VFS stack\n"
  ".width NUM1 NUM2 ...   Set column widths for \"column\" mode\n"
  "                         Negative values right-justify\n"
;

/* Forward reference */
static int process_input(ShellState *p, FILE *in);
/*
** Implementation of the "readfile(X)" SQL function.  The entire content
** of the file named X is read and returned as a BLOB.  NULL is returned
** if the file does not exist or is unreadable.
*/
static void readfileFunc(
  sqlite3_context *context,
  int argc,
  sqlite3_value **argv
){
  const char *zName;
  FILE *in;
  long nIn;
  void *pBuf;

  UNUSED_PARAMETER(argc);
  zName = (const char*)sqlite3_value_text(argv[0]);
  if( zName==0 ) return;
  in = fopen(zName, "rb");
  if( in==0 ) return;
  fseek(in, 0, SEEK_END);
  nIn = ftell(in);
  rewind(in);
  pBuf = sqlite3_malloc64( nIn );
  if( pBuf && 1==fread(pBuf, nIn, 1, in) ){
    sqlite3_result_blob(context, pBuf, nIn, sqlite3_free);
  }else{
    sqlite3_free(pBuf);
  }
  fclose(in);
}

/*
** Implementation of the "writefile(X,Y)" SQL function.  The argument Y
** is written into file X.  The number of bytes written is returned.  Or
** NULL is returned if something goes wrong, such as being unable to open
** file X for writing.
*/
static void writefileFunc(
  sqlite3_context *context,
  int argc,
  sqlite3_value **argv
){
  FILE *out;
  const char *z;
  sqlite3_int64 rc;
  const char *zFile;

  UNUSED_PARAMETER(argc);
  zFile = (const char*)sqlite3_value_text(argv[0]);
  if( zFile==0 ) return;
  out = fopen(zFile, "wb");
  if( out==0 ) return;
  z = (const char*)sqlite3_value_blob(argv[1]);
  if( z==0 ){
    rc = 0;
  }else{
    rc = fwrite(z, 1, sqlite3_value_bytes(argv[1]), out);
  }
  fclose(out);
  sqlite3_result_int64(context, rc);
}

/*
** Make sure the database is open.  If it is not, then open it.  If
** the database fails to open, print an error message and exit.
*/
static void open_db(ShellState *p, int keepAlive){
  if( p->db==0 ){
    sqlite3_initialize();
    sqlite3_open(p->zDbFilename, &p->db);
    globalDb = p->db;
    if( p->db && sqlite3_errcode(p->db)==SQLITE_OK ){
      sqlite3_create_function(p->db, "shellstatic", 0, SQLITE_UTF8, 0,
          shellstaticFunc, 0, 0);
    }
    if( p->db==0 || SQLITE_OK!=sqlite3_errcode(p->db) ){
      utf8_printf(stderr,"Error: unable to open database \"%s\": %s\n", 
          p->zDbFilename, sqlite3_errmsg(p->db));
      if( keepAlive ) return;
      exit(1);
    }
#ifndef SQLITE_OMIT_LOAD_EXTENSION
    sqlite3_enable_load_extension(p->db, 1);
#endif
    sqlite3_create_function(p->db, "readfile", 1, SQLITE_UTF8, 0,
                            readfileFunc, 0, 0);
    sqlite3_create_function(p->db, "writefile", 2, SQLITE_UTF8, 0,
                            writefileFunc, 0, 0);
  }
}

/*
** Do C-language style dequoting.
**
**    \a    -> alarm
**    \b    -> backspace
**    \t    -> tab
**    \n    -> newline
**    \v    -> vertical tab
**    \f    -> form feed
**    \r    -> carriage return
**    \s    -> space
**    \"    -> "
**    \'    -> '
**    \\    -> backslash
**    \NNN  -> ascii character NNN in octal
*/
static void resolve_backslashes(char *z){
  int i, j;
  char c;
  while( *z && *z!='\\' ) z++;
  for(i=j=0; (c = z[i])!=0; i++, j++){
    if( c=='\\' && z[i+1]!=0 ){
      c = z[++i];
      if( c=='a' ){
        c = '\a';
      }else if( c=='b' ){
        c = '\b';
      }else if( c=='t' ){
        c = '\t';
      }else if( c=='n' ){
        c = '\n';
      }else if( c=='v' ){
        c = '\v';
      }else if( c=='f' ){
        c = '\f';
      }else if( c=='r' ){
        c = '\r';
      }else if( c=='"' ){
        c = '"';
      }else if( c=='\'' ){
        c = '\'';
      }else if( c=='\\' ){
        c = '\\';
      }else if( c>='0' && c<='7' ){
        c -= '0';
        if( z[i+1]>='0' && z[i+1]<='7' ){
          i++;
          c = (c<<3) + z[i] - '0';
          if( z[i+1]>='0' && z[i+1]<='7' ){
            i++;
            c = (c<<3) + z[i] - '0';
          }
        }
      }
    }
    z[j] = c;
  }
  if( j<i ) z[j] = 0;
}

/*
** Return the value of a hexadecimal digit.  Return -1 if the input
** is not a hex digit.
*/
static int hexDigitValue(char c){
  if( c>='0' && c<='9' ) return c - '0';
  if( c>='a' && c<='f' ) return c - 'a' + 10;
  if( c>='A' && c<='F' ) return c - 'A' + 10;
  return -1;
}

/*
** Interpret zArg as an integer value, possibly with suffixes.
*/
static sqlite3_int64 integerValue(const char *zArg){
  sqlite3_int64 v = 0;
  static const struct { char *zSuffix; int iMult; } aMult[] = {
    { "KiB", 1024 },
    { "MiB", 1024*1024 },
    { "GiB", 1024*1024*1024 },
    { "KB",  1000 },
    { "MB",  1000000 },
    { "GB",  1000000000 },
    { "K",   1000 },
    { "M",   1000000 },
    { "G",   1000000000 },
  };
  int i;
  int isNeg = 0;
  if( zArg[0]=='-' ){
    isNeg = 1;
    zArg++;
  }else if( zArg[0]=='+' ){
    zArg++;
  }
  if( zArg[0]=='0' && zArg[1]=='x' ){
    int x;
    zArg += 2;
    while( (x = hexDigitValue(zArg[0]))>=0 ){
      v = (v<<4) + x;
      zArg++;
    }
  }else{
    while( IsDigit(zArg[0]) ){
      v = v*10 + zArg[0] - '0';
      zArg++;
    }
  }
  for(i=0; i<ArraySize(aMult); i++){
    if( sqlite3_stricmp(aMult[i].zSuffix, zArg)==0 ){
      v *= aMult[i].iMult;
      break;
    }
  }
  return isNeg? -v : v;
}

/*
** Interpret zArg as either an integer or a boolean value.  Return 1 or 0
** for TRUE and FALSE.  Return the integer value if appropriate.
*/
static int booleanValue(char *zArg){
  int i;
  if( zArg[0]=='0' && zArg[1]=='x' ){
    for(i=2; hexDigitValue(zArg[i])>=0; i++){}
  }else{
    for(i=0; zArg[i]>='0' && zArg[i]<='9'; i++){}
  }
  if( i>0 && zArg[i]==0 ) return (int)(integerValue(zArg) & 0xffffffff);
  if( sqlite3_stricmp(zArg, "on")==0 || sqlite3_stricmp(zArg,"yes")==0 ){
    return 1;
  }
  if( sqlite3_stricmp(zArg, "off")==0 || sqlite3_stricmp(zArg,"no")==0 ){
    return 0;
  }
  utf8_printf(stderr, "ERROR: Not a boolean value: \"%s\". Assuming \"no\".\n",
          zArg);
  return 0;
}

/*
** Close an output file, assuming it is not stderr or stdout
*/
static void output_file_close(FILE *f){
  if( f && f!=stdout && f!=stderr ) fclose(f);
}

/*
** Try to open an output file.   The names "stdout" and "stderr" are
** recognized and do the right thing.  NULL is returned if the output 
** filename is "off".
*/
static FILE *output_file_open(const char *zFile){
  FILE *f;
  if( strcmp(zFile,"stdout")==0 ){
    f = stdout;
  }else if( strcmp(zFile, "stderr")==0 ){
    f = stderr;
  }else if( strcmp(zFile, "off")==0 ){
    f = 0;
  }else{
    f = fopen(zFile, "wb");
    if( f==0 ){
      utf8_printf(stderr, "Error: cannot open \"%s\"\n", zFile);
    }
  }
  return f;
}

/*
** A routine for handling output from sqlite3_trace().
*/
static void sql_trace_callback(void *pArg, const char *z){
  FILE *f = (FILE*)pArg;
  if( f ){
    int i = (int)strlen(z);
    while( i>0 && z[i-1]==';' ){ i--; }
    utf8_printf(f, "%.*s;\n", i, z);
  }
}

/*
** A no-op routine that runs with the ".breakpoint" doc-command.  This is
** a useful spot to set a debugger breakpoint.
*/
static void test_breakpoint(void){
  static int nCall = 0;
  nCall++;
}

/*
** An object used to read a CSV and other files for import.
*/
typedef struct ImportCtx ImportCtx;
struct ImportCtx {
  const char *zFile;  /* Name of the input file */
  FILE *in;           /* Read the CSV text from this input stream */
  char *z;            /* Accumulated text for a field */
  int n;              /* Number of bytes in z */
  int nAlloc;         /* Space allocated for z[] */
  int nLine;          /* Current line number */
  int cTerm;          /* Character that terminated the most recent field */
  int cColSep;        /* The column separator character.  (Usually ",") */
  int cRowSep;        /* The row separator character.  (Usually "\n") */
};

/* Append a single byte to z[] */
static void import_append_char(ImportCtx *p, int c){
  if( p->n+1>=p->nAlloc ){
    p->nAlloc += p->nAlloc + 100;
    p->z = sqlite3_realloc64(p->z, p->nAlloc);
    if( p->z==0 ){
      raw_printf(stderr, "out of memory\n");
      exit(1);
    }
  }
  p->z[p->n++] = (char)c;
}

/* Read a single field of CSV text.  Compatible with rfc4180 and extended
** with the option of having a separator other than ",".
**
**   +  Input comes from p->in.
**   +  Store results in p->z of length p->n.  Space to hold p->z comes
**      from sqlite3_malloc64().
**   +  Use p->cSep as the column separator.  The default is ",".
**   +  Use p->rSep as the row separator.  The default is "\n".
**   +  Keep track of the line number in p->nLine.
**   +  Store the character that terminates the field in p->cTerm.  Store
**      EOF on end-of-file.
**   +  Report syntax errors on stderr
*/
static char *SQLITE_CDECL csv_read_one_field(ImportCtx *p){
  int c;
  int cSep = p->cColSep;
  int rSep = p->cRowSep;
  p->n = 0;
  c = fgetc(p->in);
  if( c==EOF || seenInterrupt ){
    p->cTerm = EOF;
    return 0;
  }
  if( c=='"' ){
    int pc, ppc;
    int startLine = p->nLine;
    int cQuote = c;
    pc = ppc = 0;
    while( 1 ){
      c = fgetc(p->in);
      if( c==rSep ) p->nLine++;
      if( c==cQuote ){
        if( pc==cQuote ){
          pc = 0;
          continue;
        }
      }
      if( (c==cSep && pc==cQuote)
       || (c==rSep && pc==cQuote)
       || (c==rSep && pc=='\r' && ppc==cQuote)
       || (c==EOF && pc==cQuote)
      ){
        do{ p->n--; }while( p->z[p->n]!=cQuote );
        p->cTerm = c;
        break;
      }
      if( pc==cQuote && c!='\r' ){
        utf8_printf(stderr, "%s:%d: unescaped %c character\n",
                p->zFile, p->nLine, cQuote);
      }
      if( c==EOF ){
        utf8_printf(stderr, "%s:%d: unterminated %c-quoted field\n",
                p->zFile, startLine, cQuote);
        p->cTerm = c;
        break;
      }
      import_append_char(p, c);
      ppc = pc;
      pc = c;
    }
  }else{
    while( c!=EOF && c!=cSep && c!=rSep ){
      import_append_char(p, c);
      c = fgetc(p->in);
    }
    if( c==rSep ){
      p->nLine++;
      if( p->n>0 && p->z[p->n-1]=='\r' ) p->n--;
    }
    p->cTerm = c;
  }
  if( p->z ) p->z[p->n] = 0;
  return p->z;
}

/* Read a single field of ASCII delimited text.
**
**   +  Input comes from p->in.
**   +  Store results in p->z of length p->n.  Space to hold p->z comes
**      from sqlite3_malloc64().
**   +  Use p->cSep as the column separator.  The default is "\x1F".
**   +  Use p->rSep as the row separator.  The default is "\x1E".
**   +  Keep track of the row number in p->nLine.
**   +  Store the character that terminates the field in p->cTerm.  Store
**      EOF on end-of-file.
**   +  Report syntax errors on stderr
*/
static char *SQLITE_CDECL ascii_read_one_field(ImportCtx *p){
  int c;
  int cSep = p->cColSep;
  int rSep = p->cRowSep;
  p->n = 0;
  c = fgetc(p->in);
  if( c==EOF || seenInterrupt ){
    p->cTerm = EOF;
    return 0;
  }
  while( c!=EOF && c!=cSep && c!=rSep ){
    import_append_char(p, c);
    c = fgetc(p->in);
  }
  if( c==rSep ){
    p->nLine++;
  }
  p->cTerm = c;
  if( p->z ) p->z[p->n] = 0;
  return p->z;
}

/*
** Try to transfer data for table zTable.  If an error is seen while
** moving forward, try to go backwards.  The backwards movement won't
** work for WITHOUT ROWID tables.
*/
static void tryToCloneData(
  ShellState *p,
  sqlite3 *newDb,
  const char *zTable
){
  sqlite3_stmt *pQuery = 0; 
  sqlite3_stmt *pInsert = 0;
  char *zQuery = 0;
  char *zInsert = 0;
  int rc;
  int i, j, n;
  int nTable = (int)strlen(zTable);
  int k = 0;
  int cnt = 0;
  const int spinRate = 10000;

  zQuery = sqlite3_mprintf("SELECT * FROM \"%w\"", zTable);
  rc = sqlite3_prepare_v2(p->db, zQuery, -1, &pQuery, 0);
  if( rc ){
    utf8_printf(stderr, "Error %d: %s on [%s]\n",
            sqlite3_extended_errcode(p->db), sqlite3_errmsg(p->db),
            zQuery);
    goto end_data_xfer;
  }
  n = sqlite3_column_count(pQuery);
  zInsert = sqlite3_malloc64(200 + nTable + n*3);
  if( zInsert==0 ){
    raw_printf(stderr, "out of memory\n");
    goto end_data_xfer;
  }
  sqlite3_snprintf(200+nTable,zInsert,
                   "INSERT OR IGNORE INTO \"%s\" VALUES(?", zTable);
  i = (int)strlen(zInsert);
  for(j=1; j<n; j++){
    memcpy(zInsert+i, ",?", 2);
    i += 2;
  }
  memcpy(zInsert+i, ");", 3);
  rc = sqlite3_prepare_v2(newDb, zInsert, -1, &pInsert, 0);
  if( rc ){
    utf8_printf(stderr, "Error %d: %s on [%s]\n",
            sqlite3_extended_errcode(newDb), sqlite3_errmsg(newDb),
            zQuery);
    goto end_data_xfer;
  }
  for(k=0; k<2; k++){
    while( (rc = sqlite3_step(pQuery))==SQLITE_ROW ){
      for(i=0; i<n; i++){
        switch( sqlite3_column_type(pQuery, i) ){
          case SQLITE_NULL: {
            sqlite3_bind_null(pInsert, i+1);
            break;
          }
          case SQLITE_INTEGER: {
            sqlite3_bind_int64(pInsert, i+1, sqlite3_column_int64(pQuery,i));
            break;
          }
          case SQLITE_FLOAT: {
            sqlite3_bind_double(pInsert, i+1, sqlite3_column_double(pQuery,i));
            break;
          }
          case SQLITE_TEXT: {
            sqlite3_bind_text(pInsert, i+1,
                             (const char*)sqlite3_column_text(pQuery,i),
                             -1, SQLITE_STATIC);
            break;
          }
          case SQLITE_BLOB: {
            sqlite3_bind_blob(pInsert, i+1, sqlite3_column_blob(pQuery,i),
                                            sqlite3_column_bytes(pQuery,i),
                                            SQLITE_STATIC);
            break;
          }
        }
      } /* End for */
      rc = sqlite3_step(pInsert);
      if( rc!=SQLITE_OK && rc!=SQLITE_ROW && rc!=SQLITE_DONE ){
        utf8_printf(stderr, "Error %d: %s\n", sqlite3_extended_errcode(newDb),
                        sqlite3_errmsg(newDb));
      }
      sqlite3_reset(pInsert);
      cnt++;
      if( (cnt%spinRate)==0 ){
        printf("%c\b", "|/-\\"[(cnt/spinRate)%4]);
        fflush(stdout);
      }
    } /* End while */
    if( rc==SQLITE_DONE ) break;
    sqlite3_finalize(pQuery);
    sqlite3_free(zQuery);
    zQuery = sqlite3_mprintf("SELECT * FROM \"%w\" ORDER BY rowid DESC;",
                             zTable);
    rc = sqlite3_prepare_v2(p->db, zQuery, -1, &pQuery, 0);
    if( rc ){
      utf8_printf(stderr, "Warning: cannot step \"%s\" backwards", zTable);
      break;
    }
  } /* End for(k=0...) */

end_data_xfer:
  sqlite3_finalize(pQuery);
  sqlite3_finalize(pInsert);
  sqlite3_free(zQuery);
  sqlite3_free(zInsert);
}


/*
** Try to transfer all rows of the schema that match zWhere.  For
** each row, invoke xForEach() on the object defined by that row.
** If an error is encountered while moving forward through the
** sqlite_master table, try again moving backwards.
*/
static void tryToCloneSchema(
  ShellState *p,
  sqlite3 *newDb,
  const char *zWhere,
  void (*xForEach)(ShellState*,sqlite3*,const char*)
){
  sqlite3_stmt *pQuery = 0;
  char *zQuery = 0;
  int rc;
  const unsigned char *zName;
  const unsigned char *zSql;
  char *zErrMsg = 0;

  zQuery = sqlite3_mprintf("SELECT name, sql FROM sqlite_master"
                           " WHERE %s", zWhere);
  rc = sqlite3_prepare_v2(p->db, zQuery, -1, &pQuery, 0);
  if( rc ){
    utf8_printf(stderr, "Error: (%d) %s on [%s]\n",
                    sqlite3_extended_errcode(p->db), sqlite3_errmsg(p->db),
                    zQuery);
    goto end_schema_xfer;
  }
  while( (rc = sqlite3_step(pQuery))==SQLITE_ROW ){
    zName = sqlite3_column_text(pQuery, 0);
    zSql = sqlite3_column_text(pQuery, 1);
    printf("%s... ", zName); fflush(stdout);
    sqlite3_exec(newDb, (const char*)zSql, 0, 0, &zErrMsg);
    if( zErrMsg ){
      utf8_printf(stderr, "Error: %s\nSQL: [%s]\n", zErrMsg, zSql);
      sqlite3_free(zErrMsg);
      zErrMsg = 0;
    }
    if( xForEach ){
      xForEach(p, newDb, (const char*)zName);
    }
    printf("done\n");
  }
  if( rc!=SQLITE_DONE ){
    sqlite3_finalize(pQuery);
    sqlite3_free(zQuery);
    zQuery = sqlite3_mprintf("SELECT name, sql FROM sqlite_master"
                             " WHERE %s ORDER BY rowid DESC", zWhere);
    rc = sqlite3_prepare_v2(p->db, zQuery, -1, &pQuery, 0);
    if( rc ){
      utf8_printf(stderr, "Error: (%d) %s on [%s]\n",
                      sqlite3_extended_errcode(p->db), sqlite3_errmsg(p->db),
                      zQuery);
      goto end_schema_xfer;
    }
    while( (rc = sqlite3_step(pQuery))==SQLITE_ROW ){
      zName = sqlite3_column_text(pQuery, 0);
      zSql = sqlite3_column_text(pQuery, 1);
      printf("%s... ", zName); fflush(stdout);
      sqlite3_exec(newDb, (const char*)zSql, 0, 0, &zErrMsg);
      if( zErrMsg ){
        utf8_printf(stderr, "Error: %s\nSQL: [%s]\n", zErrMsg, zSql);
        sqlite3_free(zErrMsg);
        zErrMsg = 0;
      }
      if( xForEach ){
        xForEach(p, newDb, (const char*)zName);
      }
      printf("done\n");
    }
  }
end_schema_xfer:
  sqlite3_finalize(pQuery);
  sqlite3_free(zQuery);
}

/*
** Open a new database file named "zNewDb".  Try to recover as much information
** as possible out of the main database (which might be corrupt) and write it
** into zNewDb.
*/
static void tryToClone(ShellState *p, const char *zNewDb){
  int rc;
  sqlite3 *newDb = 0;
  if( access(zNewDb,0)==0 ){
    utf8_printf(stderr, "File \"%s\" already exists.\n", zNewDb);
    return;
  }
  rc = sqlite3_open(zNewDb, &newDb);
  if( rc ){
    utf8_printf(stderr, "Cannot create output database: %s\n",
            sqlite3_errmsg(newDb));
  }else{
    sqlite3_exec(p->db, "PRAGMA writable_schema=ON;", 0, 0, 0);
    sqlite3_exec(newDb, "BEGIN EXCLUSIVE;", 0, 0, 0);
    tryToCloneSchema(p, newDb, "type='table'", tryToCloneData);
    tryToCloneSchema(p, newDb, "type!='table'", 0);
    sqlite3_exec(newDb, "COMMIT;", 0, 0, 0);
    sqlite3_exec(p->db, "PRAGMA writable_schema=OFF;", 0, 0, 0);
  }
  sqlite3_close(newDb);
}

/*
** Change the output file back to stdout
*/
static void output_reset(ShellState *p){
  if( p->outfile[0]=='|' ){
#ifndef SQLITE_OMIT_POPEN
    pclose(p->out);
#endif
  }else{
    output_file_close(p->out);
  }
  p->outfile[0] = 0;
  p->out = stdout;
}

/*
** Run an SQL command and return the single integer result.
*/
static int db_int(ShellState *p, const char *zSql){
  sqlite3_stmt *pStmt;
  int res = 0;
  sqlite3_prepare_v2(p->db, zSql, -1, &pStmt, 0);
  if( pStmt && sqlite3_step(pStmt)==SQLITE_ROW ){
    res = sqlite3_column_int(pStmt,0);
  }
  sqlite3_finalize(pStmt);
  return res;
}

/*
** Convert a 2-byte or 4-byte big-endian integer into a native integer
*/
unsigned int get2byteInt(unsigned char *a){
  return (a[0]<<8) + a[1];
}
unsigned int get4byteInt(unsigned char *a){
  return (a[0]<<24) + (a[1]<<16) + (a[2]<<8) + a[3];
}

/*
** Implementation of the ".info" command.
**
** Return 1 on error, 2 to exit, and 0 otherwise.
*/
static int shell_dbinfo_command(ShellState *p, int nArg, char **azArg){
  static const struct { const char *zName; int ofst; } aField[] = {
     { "file change counter:",  24  },
     { "database page count:",  28  },
     { "freelist page count:",  36  },
     { "schema cookie:",        40  },
     { "schema format:",        44  },
     { "default cache size:",   48  },
     { "autovacuum top root:",  52  },
     { "incremental vacuum:",   64  },
     { "text encoding:",        56  },
     { "user version:",         60  },
     { "application id:",       68  },
     { "software version:",     96  },
  };
  static const struct { const char *zName; const char *zSql; } aQuery[] = {
     { "number of tables:",
       "SELECT count(*) FROM %s WHERE type='table'" },
     { "number of indexes:",
       "SELECT count(*) FROM %s WHERE type='index'" },
     { "number of triggers:",
       "SELECT count(*) FROM %s WHERE type='trigger'" },
     { "number of views:",
       "SELECT count(*) FROM %s WHERE type='view'" },
     { "schema size:",
       "SELECT total(length(sql)) FROM %s" },
  };
  sqlite3_file *pFile = 0;
  int i;
  char *zSchemaTab;
  char *zDb = nArg>=2 ? azArg[1] : "main";
  unsigned char aHdr[100];
  open_db(p, 0);
  if( p->db==0 ) return 1;
  sqlite3_file_control(p->db, zDb, SQLITE_FCNTL_FILE_POINTER, &pFile);
  if( pFile==0 || pFile->pMethods==0 || pFile->pMethods->xRead==0 ){
    return 1;
  }
  i = pFile->pMethods->xRead(pFile, aHdr, 100, 0);
  if( i!=SQLITE_OK ){
    raw_printf(stderr, "unable to read database header\n");
    return 1;
  }
  i = get2byteInt(aHdr+16);
  if( i==1 ) i = 65536;
  utf8_printf(p->out, "%-20s %d\n", "database page size:", i);
  utf8_printf(p->out, "%-20s %d\n", "write format:", aHdr[18]);
  utf8_printf(p->out, "%-20s %d\n", "read format:", aHdr[19]);
  utf8_printf(p->out, "%-20s %d\n", "reserved bytes:", aHdr[20]);
  for(i=0; i<ArraySize(aField); i++){
    int ofst = aField[i].ofst;
    unsigned int val = get4byteInt(aHdr + ofst);
    utf8_printf(p->out, "%-20s %u", aField[i].zName, val);
    switch( ofst ){
      case 56: {
        if( val==1 ) raw_printf(p->out, " (utf8)"); 
        if( val==2 ) raw_printf(p->out, " (utf16le)"); 
        if( val==3 ) raw_printf(p->out, " (utf16be)"); 
      }
    }
    raw_printf(p->out, "\n");
  }
  if( zDb==0 ){
    zSchemaTab = sqlite3_mprintf("main.sqlite_master");
  }else if( strcmp(zDb,"temp")==0 ){
    zSchemaTab = sqlite3_mprintf("%s", "sqlite_temp_master");
  }else{
    zSchemaTab = sqlite3_mprintf("\"%w\".sqlite_master", zDb);
  }
  for(i=0; i<ArraySize(aQuery); i++){
    char *zSql = sqlite3_mprintf(aQuery[i].zSql, zSchemaTab);
    int val = db_int(p, zSql);
    sqlite3_free(zSql);
    utf8_printf(p->out, "%-20s %d\n", aQuery[i].zName, val);
  }
  sqlite3_free(zSchemaTab);
  return 0;
}

/*
** Print the current sqlite3_errmsg() value to stderr and return 1.
*/
static int shellDatabaseError(sqlite3 *db){
  const char *zErr = sqlite3_errmsg(db);
  utf8_printf(stderr, "Error: %s\n", zErr);
  return 1;
}

/*
** Print an out-of-memory message to stderr and return 1.
*/
static int shellNomemError(void){
  raw_printf(stderr, "Error: out of memory\n");
  return 1;
}

/*
** If an input line begins with "." then invoke this routine to
** process that line.
**
** Return 1 on error, 2 to exit, and 0 otherwise.
*/
static int do_meta_command(char *zLine, ShellState *p){
  int h = 1;
  int nArg = 0;
  int n, c;
  int rc = 0;
  char *azArg[50];

  /* Parse the input line into tokens.
  */
  while( zLine[h] && nArg<ArraySize(azArg) ){
    while( IsSpace(zLine[h]) ){ h++; }
    if( zLine[h]==0 ) break;
    if( zLine[h]=='\'' || zLine[h]=='"' ){
      int delim = zLine[h++];
      azArg[nArg++] = &zLine[h];
      while( zLine[h] && zLine[h]!=delim ){ 
        if( zLine[h]=='\\' && delim=='"' && zLine[h+1]!=0 ) h++;
        h++; 
      }
      if( zLine[h]==delim ){
        zLine[h++] = 0;
      }
      if( delim=='"' ) resolve_backslashes(azArg[nArg-1]);
    }else{
      azArg[nArg++] = &zLine[h];
      while( zLine[h] && !IsSpace(zLine[h]) ){ h++; }
      if( zLine[h] ) zLine[h++] = 0;
      resolve_backslashes(azArg[nArg-1]);
    }
  }

  /* Process the input line.
  */
  if( nArg==0 ) return 0; /* no tokens, no error */
  n = strlen30(azArg[0]);
  c = azArg[0][0];
  if( (c=='b' && n>=3 && strncmp(azArg[0], "backup", n)==0)
   || (c=='s' && n>=3 && strncmp(azArg[0], "save", n)==0)
  ){
    const char *zDestFile = 0;
    const char *zDb = 0;
    sqlite3 *pDest;
    sqlite3_backup *pBackup;
    int j;
    for(j=1; j<nArg; j++){
      const char *z = azArg[j];
      if( z[0]=='-' ){
        while( z[0]=='-' ) z++;
        /* No options to process at this time */
        {
          utf8_printf(stderr, "unknown option: %s\n", azArg[j]);
          return 1;
        }
      }else if( zDestFile==0 ){
        zDestFile = azArg[j];
      }else if( zDb==0 ){
        zDb = zDestFile;
        zDestFile = azArg[j];
      }else{
        raw_printf(stderr, "too many arguments to .backup\n");
        return 1;
      }
    }
    if( zDestFile==0 ){
      raw_printf(stderr, "missing FILENAME argument on .backup\n");
      return 1;
    }
    if( zDb==0 ) zDb = "main";
    rc = sqlite3_open(zDestFile, &pDest);
    if( rc!=SQLITE_OK ){
      utf8_printf(stderr, "Error: cannot open \"%s\"\n", zDestFile);
      sqlite3_close(pDest);
      return 1;
    }
    open_db(p, 0);
    pBackup = sqlite3_backup_init(pDest, "main", p->db, zDb);
    if( pBackup==0 ){
      utf8_printf(stderr, "Error: %s\n", sqlite3_errmsg(pDest));
      sqlite3_close(pDest);
      return 1;
    }
    while(  (rc = sqlite3_backup_step(pBackup,100))==SQLITE_OK ){}
    sqlite3_backup_finish(pBackup);
    if( rc==SQLITE_DONE ){
      rc = 0;
    }else{
      utf8_printf(stderr, "Error: %s\n", sqlite3_errmsg(pDest));
      rc = 1;
    }
    sqlite3_close(pDest);
  }else

  if( c=='b' && n>=3 && strncmp(azArg[0], "bail", n)==0 ){
    if( nArg==2 ){
      bail_on_error = booleanValue(azArg[1]);
    }else{
      raw_printf(stderr, "Usage: .bail on|off\n");
      rc = 1;
    }
  }else

  if( c=='b' && n>=3 && strncmp(azArg[0], "binary", n)==0 ){
    if( nArg==2 ){
      if( booleanValue(azArg[1]) ){
        setBinaryMode(p->out);
      }else{
        setTextMode(p->out);
      }
    }else{
      raw_printf(stderr, "Usage: .binary on|off\n");
      rc = 1;
    }
  }else

  /* The undocumented ".breakpoint" command causes a call to the no-op
  ** routine named test_breakpoint().
  */
  if( c=='b' && n>=3 && strncmp(azArg[0], "breakpoint", n)==0 ){
    test_breakpoint();
  }else

  if( c=='c' && n>=3 && strncmp(azArg[0], "changes", n)==0 ){
    if( nArg==2 ){
      p->countChanges = booleanValue(azArg[1]);
    }else{
      raw_printf(stderr, "Usage: .changes on|off\n");
      rc = 1;
    }
  }else

  if( c=='c' && strncmp(azArg[0], "clone", n)==0 ){
    if( nArg==2 ){
      tryToClone(p, azArg[1]);
    }else{
      raw_printf(stderr, "Usage: .clone FILENAME\n");
      rc = 1;
    }
  }else

  if( c=='d' && n>1 && strncmp(azArg[0], "databases", n)==0 ){
    ShellState data;
    char *zErrMsg = 0;
    open_db(p, 0);
    memcpy(&data, p, sizeof(data));
    data.showHeader = 1;
    data.cMode = data.mode = MODE_Column;
    data.colWidth[0] = 3;
    data.colWidth[1] = 15;
    data.colWidth[2] = 58;
    data.cnt = 0;
    sqlite3_exec(p->db, "PRAGMA database_list; ", callback, &data, &zErrMsg);
    if( zErrMsg ){
      utf8_printf(stderr,"Error: %s\n", zErrMsg);
      sqlite3_free(zErrMsg);
      rc = 1;
    }
  }else

  if( c=='d' && strncmp(azArg[0], "dbinfo", n)==0 ){
    rc = shell_dbinfo_command(p, nArg, azArg);
  }else

  if( c=='d' && strncmp(azArg[0], "dump", n)==0 ){
    open_db(p, 0);
    /* When playing back a "dump", the content might appear in an order
    ** which causes immediate foreign key constraints to be violated.
    ** So disable foreign-key constraint enforcement to prevent problems. */
    if( nArg!=1 && nArg!=2 ){
      raw_printf(stderr, "Usage: .dump ?LIKE-PATTERN?\n");
      rc = 1;
      goto meta_command_exit;
    }
    raw_printf(p->out, "PRAGMA foreign_keys=OFF;\n");
    raw_printf(p->out, "BEGIN TRANSACTION;\n");
    p->writableSchema = 0;
    sqlite3_exec(p->db, "SAVEPOINT dump; PRAGMA writable_schema=ON", 0, 0, 0);
    p->nErr = 0;
    if( nArg==1 ){
      run_schema_dump_query(p, 
        "SELECT name, type, sql FROM sqlite_master "
        "WHERE sql NOT NULL AND type=='table' AND name!='sqlite_sequence'"
      );
      run_schema_dump_query(p, 
        "SELECT name, type, sql FROM sqlite_master "
        "WHERE name=='sqlite_sequence'"
      );
      run_table_dump_query(p,
        "SELECT sql FROM sqlite_master "
        "WHERE sql NOT NULL AND type IN ('index','trigger','view')", 0
      );
    }else{
      int i;
      for(i=1; i<nArg; i++){
        zShellStatic = azArg[i];
        run_schema_dump_query(p,
          "SELECT name, type, sql FROM sqlite_master "
          "WHERE tbl_name LIKE shellstatic() AND type=='table'"
          "  AND sql NOT NULL");
        run_table_dump_query(p,
          "SELECT sql FROM sqlite_master "
          "WHERE sql NOT NULL"
          "  AND type IN ('index','trigger','view')"
          "  AND tbl_name LIKE shellstatic()", 0
        );
        zShellStatic = 0;
      }
    }
    if( p->writableSchema ){
      raw_printf(p->out, "PRAGMA writable_schema=OFF;\n");
      p->writableSchema = 0;
    }
    sqlite3_exec(p->db, "PRAGMA writable_schema=OFF;", 0, 0, 0);
    sqlite3_exec(p->db, "RELEASE dump;", 0, 0, 0);
    raw_printf(p->out, p->nErr ? "ROLLBACK; -- due to errors\n" : "COMMIT;\n");
  }else

  if( c=='e' && strncmp(azArg[0], "echo", n)==0 ){
    if( nArg==2 ){
      p->echoOn = booleanValue(azArg[1]);
    }else{
      raw_printf(stderr, "Usage: .echo on|off\n");
      rc = 1;
    }
  }else

  if( c=='e' && strncmp(azArg[0], "eqp", n)==0 ){
    if( nArg==2 ){
      p->autoEQP = booleanValue(azArg[1]);
    }else{
      raw_printf(stderr, "Usage: .eqp on|off\n");
      rc = 1;
    }   
  }else

  if( c=='e' && strncmp(azArg[0], "exit", n)==0 ){
    if( nArg>1 && (rc = (int)integerValue(azArg[1]))!=0 ) exit(rc);
    rc = 2;
  }else

  if( c=='e' && strncmp(azArg[0], "explain", n)==0 ){
    int val = 1;
    if( nArg>=2 ){
      if( strcmp(azArg[1],"auto")==0 ){
        val = 99;
      }else{
        val =  booleanValue(azArg[1]);
      }
    }
    if( val==1 && p->mode!=MODE_Explain ){
      p->normalMode = p->mode;
      p->mode = MODE_Explain;
      p->autoExplain = 0;
    }else if( val==0 ){
      if( p->mode==MODE_Explain ) p->mode = p->normalMode;
      p->autoExplain = 0;
    }else if( val==99 ){
      if( p->mode==MODE_Explain ) p->mode = p->normalMode;
      p->autoExplain = 1;
    }
  }else

  if( c=='f' && strncmp(azArg[0], "fullschema", n)==0 ){
    ShellState data;
    char *zErrMsg = 0;
    int doStats = 0;
    if( nArg!=1 ){
      raw_printf(stderr, "Usage: .fullschema\n");
      rc = 1;
      goto meta_command_exit;
    }
    open_db(p, 0);
    memcpy(&data, p, sizeof(data));
    data.showHeader = 0;
    data.cMode = data.mode = MODE_Semi;
    rc = sqlite3_exec(p->db,
       "SELECT sql FROM"
       "  (SELECT sql sql, type type, tbl_name tbl_name, name name, rowid x"
       "     FROM sqlite_master UNION ALL"
       "   SELECT sql, type, tbl_name, name, rowid FROM sqlite_temp_master) "
       "WHERE type!='meta' AND sql NOTNULL AND name NOT LIKE 'sqlite_%' "
       "ORDER BY rowid",
       callback, &data, &zErrMsg
    );
    if( rc==SQLITE_OK ){
      sqlite3_stmt *pStmt;
      rc = sqlite3_prepare_v2(p->db,
               "SELECT rowid FROM sqlite_master"
               " WHERE name GLOB 'sqlite_stat[134]'",
               -1, &pStmt, 0);
      doStats = sqlite3_step(pStmt)==SQLITE_ROW;
      sqlite3_finalize(pStmt);
    }
    if( doStats==0 ){
      raw_printf(p->out, "/* No STAT tables available */\n");
    }else{
      raw_printf(p->out, "ANALYZE sqlite_master;\n");
      sqlite3_exec(p->db, "SELECT 'ANALYZE sqlite_master'",
                   callback, &data, &zErrMsg);
      data.cMode = data.mode = MODE_Insert;
      data.zDestTable = "sqlite_stat1";
      shell_exec(p->db, "SELECT * FROM sqlite_stat1",
                 shell_callback, &data,&zErrMsg);
      data.zDestTable = "sqlite_stat3";
      shell_exec(p->db, "SELECT * FROM sqlite_stat3",
                 shell_callback, &data,&zErrMsg);
      data.zDestTable = "sqlite_stat4";
      shell_exec(p->db, "SELECT * FROM sqlite_stat4",
                 shell_callback, &data, &zErrMsg);
      raw_printf(p->out, "ANALYZE sqlite_master;\n");
    }
  }else

  if( c=='h' && strncmp(azArg[0], "headers", n)==0 ){
    if( nArg==2 ){
      p->showHeader = booleanValue(azArg[1]);
    }else{
      raw_printf(stderr, "Usage: .headers on|off\n");
      rc = 1;
    }
  }else

  if( c=='h' && strncmp(azArg[0], "help", n)==0 ){
    utf8_printf(p->out, "%s", zHelp);
  }else

  if( c=='i' && strncmp(azArg[0], "import", n)==0 ){
    char *zTable;               /* Insert data into this table */
    char *zFile;                /* Name of file to extra content from */
    sqlite3_stmt *pStmt = NULL; /* A statement */
    int nCol;                   /* Number of columns in the table */
    int nByte;                  /* Number of bytes in an SQL string */
    int i, j;                   /* Loop counters */
    int needCommit;             /* True to COMMIT or ROLLBACK at end */
    int nSep;                   /* Number of bytes in p->colSeparator[] */
    char *zSql;                 /* An SQL statement */
    ImportCtx sCtx;             /* Reader context */
    char *(SQLITE_CDECL *xRead)(ImportCtx*); /* Func to read one value */
    int (SQLITE_CDECL *xCloser)(FILE*);      /* Func to close file */

    if( nArg!=3 ){
      raw_printf(stderr, "Usage: .import FILE TABLE\n");
      goto meta_command_exit;
    }
    zFile = azArg[1];
    zTable = azArg[2];
    seenInterrupt = 0;
    memset(&sCtx, 0, sizeof(sCtx));
    open_db(p, 0);
    nSep = strlen30(p->colSeparator);
    if( nSep==0 ){
      raw_printf(stderr,
                 "Error: non-null column separator required for import\n");
      return 1;
    }
    if( nSep>1 ){
      raw_printf(stderr, "Error: multi-character column separators not allowed"
                      " for import\n");
      return 1;
    }
    nSep = strlen30(p->rowSeparator);
    if( nSep==0 ){
      raw_printf(stderr, "Error: non-null row separator required for import\n");
      return 1;
    }
    if( nSep==2 && p->mode==MODE_Csv && strcmp(p->rowSeparator, SEP_CrLf)==0 ){
      /* When importing CSV (only), if the row separator is set to the
      ** default output row separator, change it to the default input
      ** row separator.  This avoids having to maintain different input
      ** and output row separators. */
      sqlite3_snprintf(sizeof(p->rowSeparator), p->rowSeparator, SEP_Row);
      nSep = strlen30(p->rowSeparator);
    }
    if( nSep>1 ){
      raw_printf(stderr, "Error: multi-character row separators not allowed"
                      " for import\n");
      return 1;
    }
    sCtx.zFile = zFile;
    sCtx.nLine = 1;
    if( sCtx.zFile[0]=='|' ){
#ifdef SQLITE_OMIT_POPEN
      raw_printf(stderr, "Error: pipes are not supported in this OS\n");
      return 1;
#else
      sCtx.in = popen(sCtx.zFile+1, "r");
      sCtx.zFile = "<pipe>";
      xCloser = pclose;
#endif
    }else{
      sCtx.in = fopen(sCtx.zFile, "rb");
      xCloser = fclose;
    }
    if( p->mode==MODE_Ascii ){
      xRead = ascii_read_one_field;
    }else{
      xRead = csv_read_one_field;
    }
    if( sCtx.in==0 ){
      utf8_printf(stderr, "Error: cannot open \"%s\"\n", zFile);
      return 1;
    }
    sCtx.cColSep = p->colSeparator[0];
    sCtx.cRowSep = p->rowSeparator[0];
    zSql = sqlite3_mprintf("SELECT * FROM %s", zTable);
    if( zSql==0 ){
      raw_printf(stderr, "Error: out of memory\n");
      xCloser(sCtx.in);
      return 1;
    }
    nByte = strlen30(zSql);
    rc = sqlite3_prepare_v2(p->db, zSql, -1, &pStmt, 0);
    import_append_char(&sCtx, 0);    /* To ensure sCtx.z is allocated */
    if( rc && sqlite3_strglob("no such table: *", sqlite3_errmsg(p->db))==0 ){
      char *zCreate = sqlite3_mprintf("CREATE TABLE %s", zTable);
      char cSep = '(';
      while( xRead(&sCtx) ){
        zCreate = sqlite3_mprintf("%z%c\n  \"%w\" TEXT", zCreate, cSep, sCtx.z);
        cSep = ',';
        if( sCtx.cTerm!=sCtx.cColSep ) break;
      }
      if( cSep=='(' ){
        sqlite3_free(zCreate);
        sqlite3_free(sCtx.z);
        xCloser(sCtx.in);
        utf8_printf(stderr,"%s: empty file\n", sCtx.zFile);
        return 1;
      }
      zCreate = sqlite3_mprintf("%z\n)", zCreate);
      rc = sqlite3_exec(p->db, zCreate, 0, 0, 0);
      sqlite3_free(zCreate);
      if( rc ){
        utf8_printf(stderr, "CREATE TABLE %s(...) failed: %s\n", zTable,
                sqlite3_errmsg(p->db));
        sqlite3_free(sCtx.z);
        xCloser(sCtx.in);
        return 1;
      }
      rc = sqlite3_prepare_v2(p->db, zSql, -1, &pStmt, 0);
    }
    sqlite3_free(zSql);
    if( rc ){
      if (pStmt) sqlite3_finalize(pStmt);
      utf8_printf(stderr,"Error: %s\n", sqlite3_errmsg(p->db));
      xCloser(sCtx.in);
      return 1;
    }
    nCol = sqlite3_column_count(pStmt);
    sqlite3_finalize(pStmt);
    pStmt = 0;
    if( nCol==0 ) return 0; /* no columns, no error */
    zSql = sqlite3_malloc64( nByte*2 + 20 + nCol*2 );
    if( zSql==0 ){
      raw_printf(stderr, "Error: out of memory\n");
      xCloser(sCtx.in);
      return 1;
    }
    sqlite3_snprintf(nByte+20, zSql, "INSERT INTO \"%w\" VALUES(?", zTable);
    j = strlen30(zSql);
    for(i=1; i<nCol; i++){
      zSql[j++] = ',';
      zSql[j++] = '?';
    }
    zSql[j++] = ')';
    zSql[j] = 0;
    rc = sqlite3_prepare_v2(p->db, zSql, -1, &pStmt, 0);
    sqlite3_free(zSql);
    if( rc ){
      utf8_printf(stderr, "Error: %s\n", sqlite3_errmsg(p->db));
      if (pStmt) sqlite3_finalize(pStmt);
      xCloser(sCtx.in);
      return 1;
    }
    needCommit = sqlite3_get_autocommit(p->db);
    if( needCommit ) sqlite3_exec(p->db, "BEGIN", 0, 0, 0);
    do{
      int startLine = sCtx.nLine;
      for(i=0; i<nCol; i++){
        char *z = xRead(&sCtx);
        /*
        ** Did we reach end-of-file before finding any columns?
        ** If so, stop instead of NULL filling the remaining columns.
        */
        if( z==0 && i==0 ) break;
        /*
        ** Did we reach end-of-file OR end-of-line before finding any
        ** columns in ASCII mode?  If so, stop instead of NULL filling
        ** the remaining columns.
        */
        if( p->mode==MODE_Ascii && (z==0 || z[0]==0) && i==0 ) break;
        sqlite3_bind_text(pStmt, i+1, z, -1, SQLITE_TRANSIENT);
        if( i<nCol-1 && sCtx.cTerm!=sCtx.cColSep ){
          utf8_printf(stderr, "%s:%d: expected %d columns but found %d - "
                          "filling the rest with NULL\n",
                          sCtx.zFile, startLine, nCol, i+1);
          i += 2;
          while( i<=nCol ){ sqlite3_bind_null(pStmt, i); i++; }
        }
      }
      if( sCtx.cTerm==sCtx.cColSep ){
        do{
          xRead(&sCtx);
          i++;
        }while( sCtx.cTerm==sCtx.cColSep );
        utf8_printf(stderr, "%s:%d: expected %d columns but found %d - "
                        "extras ignored\n",
                        sCtx.zFile, startLine, nCol, i);
      }
      if( i>=nCol ){
        sqlite3_step(pStmt);
        rc = sqlite3_reset(pStmt);
        if( rc!=SQLITE_OK ){
          utf8_printf(stderr, "%s:%d: INSERT failed: %s\n", sCtx.zFile,
                      startLine, sqlite3_errmsg(p->db));
        }
      }
    }while( sCtx.cTerm!=EOF );

    xCloser(sCtx.in);
    sqlite3_free(sCtx.z);
    sqlite3_finalize(pStmt);
    if( needCommit ) sqlite3_exec(p->db, "COMMIT", 0, 0, 0);
  }else

  if( c=='i' && (strncmp(azArg[0], "indices", n)==0
                 || strncmp(azArg[0], "indexes", n)==0) ){
    ShellState data;
    char *zErrMsg = 0;
    open_db(p, 0);
    memcpy(&data, p, sizeof(data));
    data.showHeader = 0;
    data.cMode = data.mode = MODE_List;
    if( nArg==1 ){
      rc = sqlite3_exec(p->db,
        "SELECT name FROM sqlite_master "
        "WHERE type='index' AND name NOT LIKE 'sqlite_%' "
        "UNION ALL "
        "SELECT name FROM sqlite_temp_master "
        "WHERE type='index' "
        "ORDER BY 1",
        callback, &data, &zErrMsg
      );
    }else if( nArg==2 ){
      zShellStatic = azArg[1];
      rc = sqlite3_exec(p->db,
        "SELECT name FROM sqlite_master "
        "WHERE type='index' AND tbl_name LIKE shellstatic() "
        "UNION ALL "
        "SELECT name FROM sqlite_temp_master "
        "WHERE type='index' AND tbl_name LIKE shellstatic() "
        "ORDER BY 1",
        callback, &data, &zErrMsg
      );
      zShellStatic = 0;
    }else{
      raw_printf(stderr, "Usage: .indexes ?LIKE-PATTERN?\n");
      rc = 1;
      goto meta_command_exit;
    }
    if( zErrMsg ){
      utf8_printf(stderr,"Error: %s\n", zErrMsg);
      sqlite3_free(zErrMsg);
      rc = 1;
    }else if( rc != SQLITE_OK ){
      raw_printf(stderr,
                 "Error: querying sqlite_master and sqlite_temp_master\n");
      rc = 1;
    }
  }else

#ifdef SQLITE_ENABLE_IOTRACE
  if( c=='i' && strncmp(azArg[0], "iotrace", n)==0 ){
    SQLITE_API extern void (SQLITE_CDECL *sqlite3IoTrace)(const char*, ...);
    if( iotrace && iotrace!=stdout ) fclose(iotrace);
    iotrace = 0;
    if( nArg<2 ){
      sqlite3IoTrace = 0;
    }else if( strcmp(azArg[1], "-")==0 ){
      sqlite3IoTrace = iotracePrintf;
      iotrace = stdout;
    }else{
      iotrace = fopen(azArg[1], "w");
      if( iotrace==0 ){
        utf8_printf(stderr, "Error: cannot open \"%s\"\n", azArg[1]);
        sqlite3IoTrace = 0;
        rc = 1;
      }else{
        sqlite3IoTrace = iotracePrintf;
      }
    }
  }else
#endif
  if( c=='l' && n>=5 && strncmp(azArg[0], "limits", n)==0 ){
    static const struct {
       const char *zLimitName;   /* Name of a limit */
       int limitCode;            /* Integer code for that limit */
    } aLimit[] = {
      { "length",                SQLITE_LIMIT_LENGTH                    },
      { "sql_length",            SQLITE_LIMIT_SQL_LENGTH                },
      { "column",                SQLITE_LIMIT_COLUMN                    },
      { "expr_depth",            SQLITE_LIMIT_EXPR_DEPTH                },
      { "compound_select",       SQLITE_LIMIT_COMPOUND_SELECT           },
      { "vdbe_op",               SQLITE_LIMIT_VDBE_OP                   },
      { "function_arg",          SQLITE_LIMIT_FUNCTION_ARG              },
      { "attached",              SQLITE_LIMIT_ATTACHED                  },
      { "like_pattern_length",   SQLITE_LIMIT_LIKE_PATTERN_LENGTH       },
      { "variable_number",       SQLITE_LIMIT_VARIABLE_NUMBER           },
      { "trigger_depth",         SQLITE_LIMIT_TRIGGER_DEPTH             },
      { "worker_threads",        SQLITE_LIMIT_WORKER_THREADS            },
    };
    int i, n2;
    open_db(p, 0);
    if( nArg==1 ){
      for(i=0; i<ArraySize(aLimit); i++){
        printf("%20s %d\n", aLimit[i].zLimitName, 
               sqlite3_limit(p->db, aLimit[i].limitCode, -1));
      }
    }else if( nArg>3 ){
      raw_printf(stderr, "Usage: .limit NAME ?NEW-VALUE?\n");
      rc = 1;
      goto meta_command_exit;
    }else{
      int iLimit = -1;
      n2 = strlen30(azArg[1]);
      for(i=0; i<ArraySize(aLimit); i++){
        if( sqlite3_strnicmp(aLimit[i].zLimitName, azArg[1], n2)==0 ){
          if( iLimit<0 ){
            iLimit = i;
          }else{
            utf8_printf(stderr, "ambiguous limit: \"%s\"\n", azArg[1]);
            rc = 1;
            goto meta_command_exit;
          }
        }
      }
      if( iLimit<0 ){
        utf8_printf(stderr, "unknown limit: \"%s\"\n"
                        "enter \".limits\" with no arguments for a list.\n",
                         azArg[1]);
        rc = 1;
        goto meta_command_exit;
      }
      if( nArg==3 ){
        sqlite3_limit(p->db, aLimit[iLimit].limitCode,
                      (int)integerValue(azArg[2]));
      }
      printf("%20s %d\n", aLimit[iLimit].zLimitName,
             sqlite3_limit(p->db, aLimit[iLimit].limitCode, -1));
    }
  }else

#ifndef SQLITE_OMIT_LOAD_EXTENSION
  if( c=='l' && strncmp(azArg[0], "load", n)==0 ){
    const char *zFile, *zProc;
    char *zErrMsg = 0;
    if( nArg<2 ){
      raw_printf(stderr, "Usage: .load FILE ?ENTRYPOINT?\n");
      rc = 1;
      goto meta_command_exit;
    }
    zFile = azArg[1];
    zProc = nArg>=3 ? azArg[2] : 0;
    open_db(p, 0);
    rc = sqlite3_load_extension(p->db, zFile, zProc, &zErrMsg);
    if( rc!=SQLITE_OK ){
      utf8_printf(stderr, "Error: %s\n", zErrMsg);
      sqlite3_free(zErrMsg);
      rc = 1;
    }
  }else
#endif

  if( c=='l' && strncmp(azArg[0], "log", n)==0 ){
    if( nArg!=2 ){
      raw_printf(stderr, "Usage: .log FILENAME\n");
      rc = 1;
    }else{
      const char *zFile = azArg[1];
      output_file_close(p->pLog);
      p->pLog = output_file_open(zFile);
    }
  }else

  if( c=='m' && strncmp(azArg[0], "mode", n)==0 ){
    const char *zMode = nArg>=2 ? azArg[1] : "";
    int n2 = (int)strlen(zMode);
    int c2 = zMode[0];
    if( c2=='l' && n2>2 && strncmp(azArg[1],"lines",n2)==0 ){
      p->mode = MODE_Line;
    }else if( c2=='c' && strncmp(azArg[1],"columns",n2)==0 ){
      p->mode = MODE_Column;
    }else if( c2=='l' && n2>2 && strncmp(azArg[1],"list",n2)==0 ){
      p->mode = MODE_List;
    }else if( c2=='h' && strncmp(azArg[1],"html",n2)==0 ){
      p->mode = MODE_Html;
    }else if( c2=='t' && strncmp(azArg[1],"tcl",n2)==0 ){
      p->mode = MODE_Tcl;
      sqlite3_snprintf(sizeof(p->colSeparator), p->colSeparator, SEP_Space);
    }else if( c2=='c' && strncmp(azArg[1],"csv",n2)==0 ){
      p->mode = MODE_Csv;
      sqlite3_snprintf(sizeof(p->colSeparator), p->colSeparator, SEP_Comma);
      sqlite3_snprintf(sizeof(p->rowSeparator), p->rowSeparator, SEP_CrLf);
    }else if( c2=='t' && strncmp(azArg[1],"tabs",n2)==0 ){
      p->mode = MODE_List;
      sqlite3_snprintf(sizeof(p->colSeparator), p->colSeparator, SEP_Tab);
    }else if( c2=='i' && strncmp(azArg[1],"insert",n2)==0 ){
      p->mode = MODE_Insert;
      set_table_name(p, nArg>=3 ? azArg[2] : "table");
    }else if( c2=='a' && strncmp(azArg[1],"ascii",n2)==0 ){
      p->mode = MODE_Ascii;
      sqlite3_snprintf(sizeof(p->colSeparator), p->colSeparator, SEP_Unit);
      sqlite3_snprintf(sizeof(p->rowSeparator), p->rowSeparator, SEP_Record);
    }else {
      raw_printf(stderr, "Error: mode should be one of: "
         "ascii column csv html insert line list tabs tcl\n");
      rc = 1;
    }
    p->cMode = p->mode;
  }else

  if( c=='n' && strncmp(azArg[0], "nullvalue", n)==0 ){
    if( nArg==2 ){
      sqlite3_snprintf(sizeof(p->nullValue), p->nullValue,
                       "%.*s", (int)ArraySize(p->nullValue)-1, azArg[1]);
    }else{
      raw_printf(stderr, "Usage: .nullvalue STRING\n");
      rc = 1;
    }
  }else

  if( c=='o' && strncmp(azArg[0], "open", n)==0 && n>=2 ){
    sqlite3 *savedDb = p->db;
    const char *zSavedFilename = p->zDbFilename;
    char *zNewFilename = 0;
    p->db = 0;
    if( nArg>=2 ) zNewFilename = sqlite3_mprintf("%s", azArg[1]);
    p->zDbFilename = zNewFilename;
    open_db(p, 1);
    if( p->db!=0 ){
      sqlite3_close(savedDb);
      sqlite3_free(p->zFreeOnClose);
      p->zFreeOnClose = zNewFilename;
    }else{
      sqlite3_free(zNewFilename);
      p->db = savedDb;
      p->zDbFilename = zSavedFilename;
    }
  }else

  if( c=='o'
   && (strncmp(azArg[0], "output", n)==0 || strncmp(azArg[0], "once", n)==0)
  ){
    const char *zFile = nArg>=2 ? azArg[1] : "stdout";
    if( nArg>2 ){
      utf8_printf(stderr, "Usage: .%s FILE\n", azArg[0]);
      rc = 1;
      goto meta_command_exit;
    }
    if( n>1 && strncmp(azArg[0], "once", n)==0 ){
      if( nArg<2 ){
        raw_printf(stderr, "Usage: .once FILE\n");
        rc = 1;
        goto meta_command_exit;
      }
      p->outCount = 2;
    }else{
      p->outCount = 0;
    }
    output_reset(p);
    if( zFile[0]=='|' ){
#ifdef SQLITE_OMIT_POPEN
      raw_printf(stderr, "Error: pipes are not supported in this OS\n");
      rc = 1;
      p->out = stdout;
#else
      p->out = popen(zFile + 1, "w");
      if( p->out==0 ){
        utf8_printf(stderr,"Error: cannot open pipe \"%s\"\n", zFile + 1);
        p->out = stdout;
        rc = 1;
      }else{
        sqlite3_snprintf(sizeof(p->outfile), p->outfile, "%s", zFile);
      }
#endif
    }else{
      p->out = output_file_open(zFile);
      if( p->out==0 ){
        if( strcmp(zFile,"off")!=0 ){
          utf8_printf(stderr,"Error: cannot write to \"%s\"\n", zFile);
        }
        p->out = stdout;
        rc = 1;
      } else {
        sqlite3_snprintf(sizeof(p->outfile), p->outfile, "%s", zFile);
      }
    }
  }else

  if( c=='p' && n>=3 && strncmp(azArg[0], "print", n)==0 ){
    int i;
    for(i=1; i<nArg; i++){
      if( i>1 ) raw_printf(p->out, " ");
      utf8_printf(p->out, "%s", azArg[i]);
    }
    raw_printf(p->out, "\n");
  }else

  if( c=='p' && strncmp(azArg[0], "prompt", n)==0 ){
    if( nArg >= 2) {
      strncpy(mainPrompt,azArg[1],(int)ArraySize(mainPrompt)-1);
    }
    if( nArg >= 3) {
      strncpy(continuePrompt,azArg[2],(int)ArraySize(continuePrompt)-1);
    }
  }else

  if( c=='q' && strncmp(azArg[0], "quit", n)==0 ){
    rc = 2;
  }else

  if( c=='r' && n>=3 && strncmp(azArg[0], "read", n)==0 ){
    FILE *alt;
    if( nArg!=2 ){
      raw_printf(stderr, "Usage: .read FILE\n");
      rc = 1;
      goto meta_command_exit;
    }
    alt = fopen(azArg[1], "rb");
    if( alt==0 ){
      utf8_printf(stderr,"Error: cannot open \"%s\"\n", azArg[1]);
      rc = 1;
    }else{
      rc = process_input(p, alt);
      fclose(alt);
    }
  }else

  if( c=='r' && n>=3 && strncmp(azArg[0], "restore", n)==0 ){
    const char *zSrcFile;
    const char *zDb;
    sqlite3 *pSrc;
    sqlite3_backup *pBackup;
    int nTimeout = 0;

    if( nArg==2 ){
      zSrcFile = azArg[1];
      zDb = "main";
    }else if( nArg==3 ){
      zSrcFile = azArg[2];
      zDb = azArg[1];
    }else{
      raw_printf(stderr, "Usage: .restore ?DB? FILE\n");
      rc = 1;
      goto meta_command_exit;
    }
    rc = sqlite3_open(zSrcFile, &pSrc);
    if( rc!=SQLITE_OK ){
      utf8_printf(stderr, "Error: cannot open \"%s\"\n", zSrcFile);
      sqlite3_close(pSrc);
      return 1;
    }
    open_db(p, 0);
    pBackup = sqlite3_backup_init(p->db, zDb, pSrc, "main");
    if( pBackup==0 ){
      utf8_printf(stderr, "Error: %s\n", sqlite3_errmsg(p->db));
      sqlite3_close(pSrc);
      return 1;
    }
    while( (rc = sqlite3_backup_step(pBackup,100))==SQLITE_OK
          || rc==SQLITE_BUSY  ){
      if( rc==SQLITE_BUSY ){
        if( nTimeout++ >= 3 ) break;
        sqlite3_sleep(100);
      }
    }
    sqlite3_backup_finish(pBackup);
    if( rc==SQLITE_DONE ){
      rc = 0;
    }else if( rc==SQLITE_BUSY || rc==SQLITE_LOCKED ){
      raw_printf(stderr, "Error: source database is busy\n");
      rc = 1;
    }else{
      utf8_printf(stderr, "Error: %s\n", sqlite3_errmsg(p->db));
      rc = 1;
    }
    sqlite3_close(pSrc);
  }else

  if( c=='r' && n>=2 && strncmp(azArg[0], "recommend", n)==0 ){
    if( nArg==2 ){
      p->bRecommend = booleanValue(azArg[1]);
    }else{
      raw_printf(stderr, "Usage: .recommend on|off\n");
      rc = 1;
    }
  }else


  if( c=='s' && strncmp(azArg[0], "scanstats", n)==0 ){
    if( nArg==2 ){
      p->scanstatsOn = booleanValue(azArg[1]);
#ifndef SQLITE_ENABLE_STMT_SCANSTATUS
      raw_printf(stderr, "Warning: .scanstats not available in this build.\n");
#endif
    }else{
      raw_printf(stderr, "Usage: .scanstats on|off\n");
      rc = 1;
    }
  }else

  if( c=='s' && strncmp(azArg[0], "schema", n)==0 ){
    ShellState data;
    char *zErrMsg = 0;
    open_db(p, 0);
    memcpy(&data, p, sizeof(data));
    data.showHeader = 0;
    data.cMode = data.mode = MODE_Semi;
    if( nArg==2 ){
      int i;
      for(i=0; azArg[1][i]; i++) azArg[1][i] = ToLower(azArg[1][i]);
      if( strcmp(azArg[1],"sqlite_master")==0 ){
        char *new_argv[2], *new_colv[2];
        new_argv[0] = "CREATE TABLE sqlite_master (\n"
                      "  type text,\n"
                      "  name text,\n"
                      "  tbl_name text,\n"
                      "  rootpage integer,\n"
                      "  sql text\n"
                      ")";
        new_argv[1] = 0;
        new_colv[0] = "sql";
        new_colv[1] = 0;
        callback(&data, 1, new_argv, new_colv);
        rc = SQLITE_OK;
      }else if( strcmp(azArg[1],"sqlite_temp_master")==0 ){
        char *new_argv[2], *new_colv[2];
        new_argv[0] = "CREATE TEMP TABLE sqlite_temp_master (\n"
                      "  type text,\n"
                      "  name text,\n"
                      "  tbl_name text,\n"
                      "  rootpage integer,\n"
                      "  sql text\n"
                      ")";
        new_argv[1] = 0;
        new_colv[0] = "sql";
        new_colv[1] = 0;
        callback(&data, 1, new_argv, new_colv);
        rc = SQLITE_OK;
      }else{
        zShellStatic = azArg[1];
        rc = sqlite3_exec(p->db,
          "SELECT sql FROM "
          "  (SELECT sql sql, type type, tbl_name tbl_name, name name, rowid x"
          "     FROM sqlite_master UNION ALL"
          "   SELECT sql, type, tbl_name, name, rowid FROM sqlite_temp_master) "
          "WHERE lower(tbl_name) LIKE shellstatic()"
          "  AND type!='meta' AND sql NOTNULL "
          "ORDER BY rowid",
          callback, &data, &zErrMsg);
        zShellStatic = 0;
      }
    }else if( nArg==1 ){
      rc = sqlite3_exec(p->db,
         "SELECT sql FROM "
         "  (SELECT sql sql, type type, tbl_name tbl_name, name name, rowid x"
         "     FROM sqlite_master UNION ALL"
         "   SELECT sql, type, tbl_name, name, rowid FROM sqlite_temp_master) "
         "WHERE type!='meta' AND sql NOTNULL AND name NOT LIKE 'sqlite_%' "
         "ORDER BY rowid",
         callback, &data, &zErrMsg
      );
    }else{
      raw_printf(stderr, "Usage: .schema ?LIKE-PATTERN?\n");
      rc = 1;
      goto meta_command_exit;
    }
    if( zErrMsg ){
      utf8_printf(stderr,"Error: %s\n", zErrMsg);
      sqlite3_free(zErrMsg);
      rc = 1;
    }else if( rc != SQLITE_OK ){
      raw_printf(stderr,"Error: querying schema information\n");
      rc = 1;
    }else{
      rc = 0;
    }
  }else


#if defined(SQLITE_DEBUG) && defined(SQLITE_ENABLE_SELECTTRACE)
  if( c=='s' && n==11 && strncmp(azArg[0], "selecttrace", n)==0 ){
    extern int sqlite3SelectTrace;
    sqlite3SelectTrace = integerValue(azArg[1]);
  }else
#endif


#ifdef SQLITE_DEBUG
  /* Undocumented commands for internal testing.  Subject to change
  ** without notice. */
  if( c=='s' && n>=10 && strncmp(azArg[0], "selftest-", 9)==0 ){
    if( strncmp(azArg[0]+9, "boolean", n-9)==0 ){
      int i, v;
      for(i=1; i<nArg; i++){
        v = booleanValue(azArg[i]);
        utf8_printf(p->out, "%s: %d 0x%x\n", azArg[i], v, v);
      }
    }
    if( strncmp(azArg[0]+9, "integer", n-9)==0 ){
      int i; sqlite3_int64 v;
      for(i=1; i<nArg; i++){
        char zBuf[200];
        v = integerValue(azArg[i]);
        sqlite3_snprintf(sizeof(zBuf),zBuf,"%s: %lld 0x%llx\n", azArg[i],v,v);
        utf8_printf(p->out, "%s", zBuf);
      }
    }
  }else
#endif

  if( c=='s' && strncmp(azArg[0], "separator", n)==0 ){
    if( nArg<2 || nArg>3 ){
      raw_printf(stderr, "Usage: .separator COL ?ROW?\n");
      rc = 1;
    }
    if( nArg>=2 ){
      sqlite3_snprintf(sizeof(p->colSeparator), p->colSeparator,
                       "%.*s", (int)ArraySize(p->colSeparator)-1, azArg[1]);
    }
    if( nArg>=3 ){
      sqlite3_snprintf(sizeof(p->rowSeparator), p->rowSeparator,
                       "%.*s", (int)ArraySize(p->rowSeparator)-1, azArg[2]);
    }
  }else

  if( c=='s'
   && (strncmp(azArg[0], "shell", n)==0 || strncmp(azArg[0],"system",n)==0)
  ){
    char *zCmd;
    int i, x;
    if( nArg<2 ){
      raw_printf(stderr, "Usage: .system COMMAND\n");
      rc = 1;
      goto meta_command_exit;
    }
    zCmd = sqlite3_mprintf(strchr(azArg[1],' ')==0?"%s":"\"%s\"", azArg[1]);
    for(i=2; i<nArg; i++){
      zCmd = sqlite3_mprintf(strchr(azArg[i],' ')==0?"%z %s":"%z \"%s\"",
                             zCmd, azArg[i]);
    }
    x = system(zCmd);
    sqlite3_free(zCmd);
    if( x ) raw_printf(stderr, "System command returns %d\n", x);
  }else

  if( c=='s' && strncmp(azArg[0], "show", n)==0 ){
    int i;
    if( nArg!=1 ){
      raw_printf(stderr, "Usage: .show\n");
      rc = 1;
      goto meta_command_exit;
    }
    utf8_printf(p->out, "%12.12s: %s\n","echo", p->echoOn ? "on" : "off");
    utf8_printf(p->out, "%12.12s: %s\n","eqp", p->autoEQP ? "on" : "off");
    utf8_printf(p->out, "%12.12s: %s\n","explain",
         p->mode==MODE_Explain ? "on" : p->autoExplain ? "auto" : "off");
    utf8_printf(p->out,"%12.12s: %s\n","headers", p->showHeader ? "on" : "off");
    utf8_printf(p->out, "%12.12s: %s\n","mode", modeDescr[p->mode]);
    utf8_printf(p->out, "%12.12s: ", "nullvalue");
      output_c_string(p->out, p->nullValue);
      raw_printf(p->out, "\n");
    utf8_printf(p->out,"%12.12s: %s\n","output",
            strlen30(p->outfile) ? p->outfile : "stdout");
    utf8_printf(p->out,"%12.12s: ", "colseparator");
      output_c_string(p->out, p->colSeparator);
      raw_printf(p->out, "\n");
    utf8_printf(p->out,"%12.12s: ", "rowseparator");
      output_c_string(p->out, p->rowSeparator);
      raw_printf(p->out, "\n");
    utf8_printf(p->out, "%12.12s: %s\n","stats", p->statsOn ? "on" : "off");
    utf8_printf(p->out, "%12.12s: ", "width");
    for (i=0;i<(int)ArraySize(p->colWidth) && p->colWidth[i] != 0;i++) {
      raw_printf(p->out, "%d ", p->colWidth[i]);
    }
    raw_printf(p->out, "\n");
  }else

  if( c=='s' && strncmp(azArg[0], "stats", n)==0 ){
    if( nArg==2 ){
      p->statsOn = booleanValue(azArg[1]);
    }else if( nArg==1 ){
      display_stats(p->db, p, 0);
    }else{
      raw_printf(stderr, "Usage: .stats ?on|off?\n");
      rc = 1;
    }
  }else

  if( c=='t' && n>1 && strncmp(azArg[0], "tables", n)==0 ){
    sqlite3_stmt *pStmt;
    char **azResult;
    int nRow, nAlloc;
    char *zSql = 0;
    int ii;
    open_db(p, 0);
    rc = sqlite3_prepare_v2(p->db, "PRAGMA database_list", -1, &pStmt, 0);
    if( rc ) return shellDatabaseError(p->db);

    /* Create an SQL statement to query for the list of tables in the
    ** main and all attached databases where the table name matches the
    ** LIKE pattern bound to variable "?1". */
    zSql = sqlite3_mprintf(
        "SELECT name FROM sqlite_master"
        " WHERE type IN ('table','view')"
        "   AND name NOT LIKE 'sqlite_%%'"
        "   AND name LIKE ?1");
    while( zSql && sqlite3_step(pStmt)==SQLITE_ROW ){
      const char *zDbName = (const char*)sqlite3_column_text(pStmt, 1);
      if( zDbName==0 || strcmp(zDbName,"main")==0 ) continue;
      if( strcmp(zDbName,"temp")==0 ){
        zSql = sqlite3_mprintf(
                 "%z UNION ALL "
                 "SELECT 'temp.' || name FROM sqlite_temp_master"
                 " WHERE type IN ('table','view')"
                 "   AND name NOT LIKE 'sqlite_%%'"
                 "   AND name LIKE ?1", zSql);
      }else{
        zSql = sqlite3_mprintf(
                 "%z UNION ALL "
                 "SELECT '%q.' || name FROM \"%w\".sqlite_master"
                 " WHERE type IN ('table','view')"
                 "   AND name NOT LIKE 'sqlite_%%'"
                 "   AND name LIKE ?1", zSql, zDbName, zDbName);
      }
    }
    rc = sqlite3_finalize(pStmt);
    if( zSql && rc==SQLITE_OK ){
      zSql = sqlite3_mprintf("%z ORDER BY 1", zSql);
      if( zSql ) rc = sqlite3_prepare_v2(p->db, zSql, -1, &pStmt, 0);
    }
    sqlite3_free(zSql);
    if( !zSql ) return shellNomemError();
    if( rc ) return shellDatabaseError(p->db);

    /* Run the SQL statement prepared by the above block. Store the results
    ** as an array of nul-terminated strings in azResult[].  */
    nRow = nAlloc = 0;
    azResult = 0;
    if( nArg>1 ){
      sqlite3_bind_text(pStmt, 1, azArg[1], -1, SQLITE_TRANSIENT);
    }else{
      sqlite3_bind_text(pStmt, 1, "%", -1, SQLITE_STATIC);
    }
    while( sqlite3_step(pStmt)==SQLITE_ROW ){
      if( nRow>=nAlloc ){
        char **azNew;
        int n2 = nAlloc*2 + 10;
        azNew = sqlite3_realloc64(azResult, sizeof(azResult[0])*n2);
        if( azNew==0 ){
          rc = shellNomemError();
          break;
        }
        nAlloc = n2;
        azResult = azNew;
      }
      azResult[nRow] = sqlite3_mprintf("%s", sqlite3_column_text(pStmt, 0));
      if( 0==azResult[nRow] ){
        rc = shellNomemError();
        break;
      }
      nRow++;
    }
    if( sqlite3_finalize(pStmt)!=SQLITE_OK ){
      rc = shellDatabaseError(p->db);
    }

    /* Pretty-print the contents of array azResult[] to the output */
    if( rc==0 && nRow>0 ){
      int len, maxlen = 0;
      int i, j;
      int nPrintCol, nPrintRow;
      for(i=0; i<nRow; i++){
        len = strlen30(azResult[i]);
        if( len>maxlen ) maxlen = len;
      }
      nPrintCol = 80/(maxlen+2);
      if( nPrintCol<1 ) nPrintCol = 1;
      nPrintRow = (nRow + nPrintCol - 1)/nPrintCol;
      for(i=0; i<nPrintRow; i++){
        for(j=i; j<nRow; j+=nPrintRow){
          char *zSp = j<nPrintRow ? "" : "  ";
          utf8_printf(p->out, "%s%-*s", zSp, maxlen,
                      azResult[j] ? azResult[j]:"");
        }
        raw_printf(p->out, "\n");
      }
    }

    for(ii=0; ii<nRow; ii++) sqlite3_free(azResult[ii]);
    sqlite3_free(azResult);
  }else

  if( c=='t' && n>=8 && strncmp(azArg[0], "testctrl", n)==0 && nArg>=2 ){
    static const struct {
       const char *zCtrlName;   /* Name of a test-control option */
       int ctrlCode;            /* Integer code for that option */
    } aCtrl[] = {
      { "prng_save",             SQLITE_TESTCTRL_PRNG_SAVE              },
      { "prng_restore",          SQLITE_TESTCTRL_PRNG_RESTORE           },
      { "prng_reset",            SQLITE_TESTCTRL_PRNG_RESET             },
      { "bitvec_test",           SQLITE_TESTCTRL_BITVEC_TEST            },
      { "fault_install",         SQLITE_TESTCTRL_FAULT_INSTALL          },
      { "benign_malloc_hooks",   SQLITE_TESTCTRL_BENIGN_MALLOC_HOOKS    },
      { "pending_byte",          SQLITE_TESTCTRL_PENDING_BYTE           },
      { "assert",                SQLITE_TESTCTRL_ASSERT                 },
      { "always",                SQLITE_TESTCTRL_ALWAYS                 },
      { "reserve",               SQLITE_TESTCTRL_RESERVE                },
      { "optimizations",         SQLITE_TESTCTRL_OPTIMIZATIONS          },
      { "iskeyword",             SQLITE_TESTCTRL_ISKEYWORD              },
      { "scratchmalloc",         SQLITE_TESTCTRL_SCRATCHMALLOC          },
      { "byteorder",             SQLITE_TESTCTRL_BYTEORDER              },
      { "never_corrupt",         SQLITE_TESTCTRL_NEVER_CORRUPT          },
      { "imposter",              SQLITE_TESTCTRL_IMPOSTER               },
    };
    int testctrl = -1;
    int rc2 = 0;
    int i, n2;
    open_db(p, 0);

    /* convert testctrl text option to value. allow any unique prefix
    ** of the option name, or a numerical value. */
    n2 = strlen30(azArg[1]);
    for(i=0; i<ArraySize(aCtrl); i++){
      if( strncmp(azArg[1], aCtrl[i].zCtrlName, n2)==0 ){
        if( testctrl<0 ){
          testctrl = aCtrl[i].ctrlCode;
        }else{
          utf8_printf(stderr, "ambiguous option name: \"%s\"\n", azArg[1]);
          testctrl = -1;
          break;
        }
      }
    }
    if( testctrl<0 ) testctrl = (int)integerValue(azArg[1]);
    if( (testctrl<SQLITE_TESTCTRL_FIRST) || (testctrl>SQLITE_TESTCTRL_LAST) ){
      utf8_printf(stderr,"Error: invalid testctrl option: %s\n", azArg[1]);
    }else{
      switch(testctrl){

        /* sqlite3_test_control(int, db, int) */
        case SQLITE_TESTCTRL_OPTIMIZATIONS:
        case SQLITE_TESTCTRL_RESERVE:             
          if( nArg==3 ){
            int opt = (int)strtol(azArg[2], 0, 0);        
            rc2 = sqlite3_test_control(testctrl, p->db, opt);
            raw_printf(p->out, "%d (0x%08x)\n", rc2, rc2);
          } else {
            utf8_printf(stderr,"Error: testctrl %s takes a single int option\n",
                    azArg[1]);
          }
          break;

        /* sqlite3_test_control(int) */
        case SQLITE_TESTCTRL_PRNG_SAVE:
        case SQLITE_TESTCTRL_PRNG_RESTORE:
        case SQLITE_TESTCTRL_PRNG_RESET:
        case SQLITE_TESTCTRL_BYTEORDER:
          if( nArg==2 ){
            rc2 = sqlite3_test_control(testctrl);
            raw_printf(p->out, "%d (0x%08x)\n", rc2, rc2);
          } else {
            utf8_printf(stderr,"Error: testctrl %s takes no options\n",
                        azArg[1]);
          }
          break;

        /* sqlite3_test_control(int, uint) */
        case SQLITE_TESTCTRL_PENDING_BYTE:        
          if( nArg==3 ){
            unsigned int opt = (unsigned int)integerValue(azArg[2]);
            rc2 = sqlite3_test_control(testctrl, opt);
            raw_printf(p->out, "%d (0x%08x)\n", rc2, rc2);
          } else {
            utf8_printf(stderr,"Error: testctrl %s takes a single unsigned"
                           " int option\n", azArg[1]);
          }
          break;
          
        /* sqlite3_test_control(int, int) */
        case SQLITE_TESTCTRL_ASSERT:              
        case SQLITE_TESTCTRL_ALWAYS:      
        case SQLITE_TESTCTRL_NEVER_CORRUPT:        
          if( nArg==3 ){
            int opt = booleanValue(azArg[2]);        
            rc2 = sqlite3_test_control(testctrl, opt);
            raw_printf(p->out, "%d (0x%08x)\n", rc2, rc2);
          } else {
            utf8_printf(stderr,"Error: testctrl %s takes a single int option\n",
                            azArg[1]);
          }
          break;

        /* sqlite3_test_control(int, char *) */
#ifdef SQLITE_N_KEYWORD
        case SQLITE_TESTCTRL_ISKEYWORD:           
          if( nArg==3 ){
            const char *opt = azArg[2];        
            rc2 = sqlite3_test_control(testctrl, opt);
            raw_printf(p->out, "%d (0x%08x)\n", rc2, rc2);
          } else {
            utf8_printf(stderr,
                        "Error: testctrl %s takes a single char * option\n",
                        azArg[1]);
          }
          break;
#endif

        case SQLITE_TESTCTRL_IMPOSTER:
          if( nArg==5 ){
            rc2 = sqlite3_test_control(testctrl, p->db, 
                          azArg[2],
                          integerValue(azArg[3]),
                          integerValue(azArg[4]));
            raw_printf(p->out, "%d (0x%08x)\n", rc2, rc2);
          }else{
            raw_printf(stderr,"Usage: .testctrl imposter dbName onoff tnum\n");
          }
          break;

        case SQLITE_TESTCTRL_BITVEC_TEST:         
        case SQLITE_TESTCTRL_FAULT_INSTALL:       
        case SQLITE_TESTCTRL_BENIGN_MALLOC_HOOKS: 
        case SQLITE_TESTCTRL_SCRATCHMALLOC:       
        default:
          utf8_printf(stderr,
                      "Error: CLI support for testctrl %s not implemented\n",
                      azArg[1]);
          break;
      }
    }
  }else

  if( c=='t' && n>4 && strncmp(azArg[0], "timeout", n)==0 ){
    open_db(p, 0);
    sqlite3_busy_timeout(p->db, nArg>=2 ? (int)integerValue(azArg[1]) : 0);
  }else
    
  if( c=='t' && n>=5 && strncmp(azArg[0], "timer", n)==0 ){
    if( nArg==2 ){
      enableTimer = booleanValue(azArg[1]);
      if( enableTimer && !HAS_TIMER ){
        raw_printf(stderr, "Error: timer not available on this system.\n");
        enableTimer = 0;
      }
    }else{
      raw_printf(stderr, "Usage: .timer on|off\n");
      rc = 1;
    }
  }else
  
  if( c=='t' && strncmp(azArg[0], "trace", n)==0 ){
    open_db(p, 0);
    if( nArg!=2 ){
      raw_printf(stderr, "Usage: .trace FILE|off\n");
      rc = 1;
      goto meta_command_exit;
    }
    output_file_close(p->traceOut);
    p->traceOut = output_file_open(azArg[1]);
#if !defined(SQLITE_OMIT_TRACE) && !defined(SQLITE_OMIT_FLOATING_POINT)
    if( p->traceOut==0 ){
      sqlite3_trace(p->db, 0, 0);
    }else{
      sqlite3_trace(p->db, sql_trace_callback, p->traceOut);
    }
#endif
  }else

#if SQLITE_USER_AUTHENTICATION
  if( c=='u' && strncmp(azArg[0], "user", n)==0 ){
    if( nArg<2 ){
      raw_printf(stderr, "Usage: .user SUBCOMMAND ...\n");
      rc = 1;
      goto meta_command_exit;
    }
    open_db(p, 0);
    if( strcmp(azArg[1],"login")==0 ){
      if( nArg!=4 ){
        raw_printf(stderr, "Usage: .user login USER PASSWORD\n");
        rc = 1;
        goto meta_command_exit;
      }
      rc = sqlite3_user_authenticate(p->db, azArg[2], azArg[3],
                                    (int)strlen(azArg[3]));
      if( rc ){
        utf8_printf(stderr, "Authentication failed for user %s\n", azArg[2]);
        rc = 1;
      }
    }else if( strcmp(azArg[1],"add")==0 ){
      if( nArg!=5 ){
        raw_printf(stderr, "Usage: .user add USER PASSWORD ISADMIN\n");
        rc = 1;
        goto meta_command_exit;
      }
      rc = sqlite3_user_add(p->db, azArg[2],
                            azArg[3], (int)strlen(azArg[3]),
                            booleanValue(azArg[4]));
      if( rc ){
        raw_printf(stderr, "User-Add failed: %d\n", rc);
        rc = 1;
      }
    }else if( strcmp(azArg[1],"edit")==0 ){
      if( nArg!=5 ){
        raw_printf(stderr, "Usage: .user edit USER PASSWORD ISADMIN\n");
        rc = 1;
        goto meta_command_exit;
      }
      rc = sqlite3_user_change(p->db, azArg[2],
                              azArg[3], (int)strlen(azArg[3]),
                              booleanValue(azArg[4]));
      if( rc ){
        raw_printf(stderr, "User-Edit failed: %d\n", rc);
        rc = 1;
      }
    }else if( strcmp(azArg[1],"delete")==0 ){
      if( nArg!=3 ){
        raw_printf(stderr, "Usage: .user delete USER\n");
        rc = 1;
        goto meta_command_exit;
      }
      rc = sqlite3_user_delete(p->db, azArg[2]);
      if( rc ){
        raw_printf(stderr, "User-Delete failed: %d\n", rc);
        rc = 1;
      }
    }else{
      raw_printf(stderr, "Usage: .user login|add|edit|delete ...\n");
      rc = 1;
      goto meta_command_exit;
    }    
  }else
#endif /* SQLITE_USER_AUTHENTICATION */

  if( c=='v' && strncmp(azArg[0], "version", n)==0 ){
    utf8_printf(p->out, "SQLite %s %s\n" /*extra-version-info*/,
        sqlite3_libversion(), sqlite3_sourceid());
  }else

  if( c=='v' && strncmp(azArg[0], "vfsinfo", n)==0 ){
    const char *zDbName = nArg==2 ? azArg[1] : "main";
    sqlite3_vfs *pVfs;
    if( p->db ){
      sqlite3_file_control(p->db, zDbName, SQLITE_FCNTL_VFS_POINTER, &pVfs);
      if( pVfs ){
        utf8_printf(p->out, "vfs.zName      = \"%s\"\n", pVfs->zName);
        raw_printf(p->out, "vfs.iVersion   = %d\n", pVfs->iVersion);
        raw_printf(p->out, "vfs.szOsFile   = %d\n", pVfs->szOsFile);
        raw_printf(p->out, "vfs.mxPathname = %d\n", pVfs->mxPathname);
      }
    }
  }else

  if( c=='v' && strncmp(azArg[0], "vfslist", n)==0 ){
    sqlite3_vfs *pVfs;
    sqlite3_vfs *pCurrent = 0;
    if( p->db ){
      sqlite3_file_control(p->db, "main", SQLITE_FCNTL_VFS_POINTER, &pCurrent);
    }
    for(pVfs=sqlite3_vfs_find(0); pVfs; pVfs=pVfs->pNext){
      utf8_printf(p->out, "vfs.zName      = \"%s\"%s\n", pVfs->zName,
           pVfs==pCurrent ? "  <--- CURRENT" : "");
      raw_printf(p->out, "vfs.iVersion   = %d\n", pVfs->iVersion);
      raw_printf(p->out, "vfs.szOsFile   = %d\n", pVfs->szOsFile);
      raw_printf(p->out, "vfs.mxPathname = %d\n", pVfs->mxPathname);
      if( pVfs->pNext ){
        raw_printf(p->out, "-----------------------------------\n");
      }
    }
  }else

  if( c=='v' && strncmp(azArg[0], "vfsname", n)==0 ){
    const char *zDbName = nArg==2 ? azArg[1] : "main";
    char *zVfsName = 0;
    if( p->db ){
      sqlite3_file_control(p->db, zDbName, SQLITE_FCNTL_VFSNAME, &zVfsName);
      if( zVfsName ){
        utf8_printf(p->out, "%s\n", zVfsName);
        sqlite3_free(zVfsName);
      }
    }
  }else

#if defined(SQLITE_DEBUG) && defined(SQLITE_ENABLE_WHERETRACE)
  if( c=='w' && strncmp(azArg[0], "wheretrace", n)==0 ){
    extern int sqlite3WhereTrace;
    sqlite3WhereTrace = nArg>=2 ? booleanValue(azArg[1]) : 0xff;
  }else
#endif

  if( c=='w' && strncmp(azArg[0], "width", n)==0 ){
    int j;
    assert( nArg<=ArraySize(azArg) );
    for(j=1; j<nArg && j<ArraySize(p->colWidth); j++){
      p->colWidth[j-1] = (int)integerValue(azArg[j]);
    }
  }else

  {
    utf8_printf(stderr, "Error: unknown command or invalid arguments: "
      " \"%s\". Enter \".help\" for help\n", azArg[0]);
    rc = 1;
  }

meta_command_exit:
  if( p->outCount ){
    p->outCount--;
    if( p->outCount==0 ) output_reset(p);
  }
  return rc;
}

/*
** Return TRUE if a semicolon occurs anywhere in the first N characters
** of string z[].
*/
static int line_contains_semicolon(const char *z, int N){
  int i;
  for(i=0; i<N; i++){  if( z[i]==';' ) return 1; }
  return 0;
}

/*
** Test to see if a line consists entirely of whitespace.
*/
static int _all_whitespace(const char *z){
  for(; *z; z++){
    if( IsSpace(z[0]) ) continue;
    if( *z=='/' && z[1]=='*' ){
      z += 2;
      while( *z && (*z!='*' || z[1]!='/') ){ z++; }
      if( *z==0 ) return 0;
      z++;
      continue;
    }
    if( *z=='-' && z[1]=='-' ){
      z += 2;
      while( *z && *z!='\n' ){ z++; }
      if( *z==0 ) return 1;
      continue;
    }
    return 0;
  }
  return 1;
}

/*
** Return TRUE if the line typed in is an SQL command terminator other
** than a semi-colon.  The SQL Server style "go" command is understood
** as is the Oracle "/".
*/
static int line_is_command_terminator(const char *zLine){
  while( IsSpace(zLine[0]) ){ zLine++; };
  if( zLine[0]=='/' && _all_whitespace(&zLine[1]) ){
    return 1;  /* Oracle */
  }
  if( ToLower(zLine[0])=='g' && ToLower(zLine[1])=='o'
         && _all_whitespace(&zLine[2]) ){
    return 1;  /* SQL Server */
  }
  return 0;
}

/*
** Return true if zSql is a complete SQL statement.  Return false if it
** ends in the middle of a string literal or C-style comment.
*/
static int line_is_complete(char *zSql, int nSql){
  int rc;
  if( zSql==0 ) return 1;
  zSql[nSql] = ';';
  zSql[nSql+1] = 0;
  rc = sqlite3_complete(zSql);
  zSql[nSql] = 0;
  return rc;
}

/*
** Read input from *in and process it.  If *in==0 then input
** is interactive - the user is typing it it.  Otherwise, input
** is coming from a file or device.  A prompt is issued and history
** is saved only if input is interactive.  An interrupt signal will
** cause this routine to exit immediately, unless input is interactive.
**
** Return the number of errors.
*/
static int process_input(ShellState *p, FILE *in){
  char *zLine = 0;          /* A single input line */
  char *zSql = 0;           /* Accumulated SQL text */
  int nLine;                /* Length of current line */
  int nSql = 0;             /* Bytes of zSql[] used */
  int nAlloc = 0;           /* Allocated zSql[] space */
  int nSqlPrior = 0;        /* Bytes of zSql[] used by prior line */
  char *zErrMsg;            /* Error message returned */
  int rc;                   /* Error code */
  int errCnt = 0;           /* Number of errors seen */
  int lineno = 0;           /* Current line number */
  int startline = 0;        /* Line number for start of current input */

  while( errCnt==0 || !bail_on_error || (in==0 && stdin_is_interactive) ){
    fflush(p->out);
    zLine = one_input_line(in, zLine, nSql>0);
    if( zLine==0 ){
      /* End of input */
      if( stdin_is_interactive ) printf("\n");
      break;
    }
    if( seenInterrupt ){
      if( in!=0 ) break;
      seenInterrupt = 0;
    }
    lineno++;
    if( nSql==0 && _all_whitespace(zLine) ){
      if( p->echoOn ) printf("%s\n", zLine);
      continue;
    }
    if( zLine && zLine[0]=='.' && nSql==0 ){
      if( p->echoOn ) printf("%s\n", zLine);
      rc = do_meta_command(zLine, p);
      if( rc==2 ){ /* exit requested */
        break;
      }else if( rc ){
        errCnt++;
      }
      continue;
    }
    if( line_is_command_terminator(zLine) && line_is_complete(zSql, nSql) ){
      memcpy(zLine,";",2);
    }
    nLine = strlen30(zLine);
    if( nSql+nLine+2>=nAlloc ){
      nAlloc = nSql+nLine+100;
      zSql = realloc(zSql, nAlloc);
      if( zSql==0 ){
        raw_printf(stderr, "Error: out of memory\n");
        exit(1);
      }
    }
    nSqlPrior = nSql;
    if( nSql==0 ){
      int i;
      for(i=0; zLine[i] && IsSpace(zLine[i]); i++){}
      assert( nAlloc>0 && zSql!=0 );
      memcpy(zSql, zLine+i, nLine+1-i);
      startline = lineno;
      nSql = nLine-i;
    }else{
      zSql[nSql++] = '\n';
      memcpy(zSql+nSql, zLine, nLine+1);
      nSql += nLine;
    }
    if( nSql && line_contains_semicolon(&zSql[nSqlPrior], nSql-nSqlPrior)
                && sqlite3_complete(zSql) ){
      p->cnt = 0;
      open_db(p, 0);
      if( p->backslashOn ) resolve_backslashes(zSql);
      BEGIN_TIMER;
      rc = shell_exec(p->db, zSql, shell_callback, p, &zErrMsg);
      END_TIMER;
      if( rc || zErrMsg ){
        char zPrefix[100];
        if( in!=0 || !stdin_is_interactive ){
          sqlite3_snprintf(sizeof(zPrefix), zPrefix, 
                           "Error: near line %d:", startline);
        }else{
          sqlite3_snprintf(sizeof(zPrefix), zPrefix, "Error:");
        }
        if( zErrMsg!=0 ){
          utf8_printf(stderr, "%s %s\n", zPrefix, zErrMsg);
          sqlite3_free(zErrMsg);
          zErrMsg = 0;
        }else{
          utf8_printf(stderr, "%s %s\n", zPrefix, sqlite3_errmsg(p->db));
        }
        errCnt++;
      }else if( p->countChanges ){
        raw_printf(p->out, "changes: %3d   total_changes: %d\n",
                sqlite3_changes(p->db), sqlite3_total_changes(p->db));
      }
      nSql = 0;
      if( p->outCount ){
        output_reset(p);
        p->outCount = 0;
      }
    }else if( nSql && _all_whitespace(zSql) ){
      if( p->echoOn ) printf("%s\n", zSql);
      nSql = 0;
    }
  }
  if( nSql ){
    if( !_all_whitespace(zSql) ){
      utf8_printf(stderr, "Error: incomplete SQL: %s\n", zSql);
      errCnt++;
    }
  }
  free(zSql);
  free(zLine);
  return errCnt>0;
}

/*
** Return a pathname which is the user's home directory.  A
** 0 return indicates an error of some kind.
*/
static char *find_home_dir(void){
  static char *home_dir = NULL;
  if( home_dir ) return home_dir;

#if !defined(_WIN32) && !defined(WIN32) && !defined(_WIN32_WCE) \
     && !defined(__RTP__) && !defined(_WRS_KERNEL)
  {
    struct passwd *pwent;
    uid_t uid = getuid();
    if( (pwent=getpwuid(uid)) != NULL) {
      home_dir = pwent->pw_dir;
    }
  }
#endif

#if defined(_WIN32_WCE)
  /* Windows CE (arm-wince-mingw32ce-gcc) does not provide getenv()
   */
  home_dir = "/";
#else

#if defined(_WIN32) || defined(WIN32)
  if (!home_dir) {
    home_dir = getenv("USERPROFILE");
  }
#endif

  if (!home_dir) {
    home_dir = getenv("HOME");
  }

#if defined(_WIN32) || defined(WIN32)
  if (!home_dir) {
    char *zDrive, *zPath;
    int n;
    zDrive = getenv("HOMEDRIVE");
    zPath = getenv("HOMEPATH");
    if( zDrive && zPath ){
      n = strlen30(zDrive) + strlen30(zPath) + 1;
      home_dir = malloc( n );
      if( home_dir==0 ) return 0;
      sqlite3_snprintf(n, home_dir, "%s%s", zDrive, zPath);
      return home_dir;
    }
    home_dir = "c:\\";
  }
#endif

#endif /* !_WIN32_WCE */

  if( home_dir ){
    int n = strlen30(home_dir) + 1;
    char *z = malloc( n );
    if( z ) memcpy(z, home_dir, n);
    home_dir = z;
  }

  return home_dir;
}

/*
** Read input from the file given by sqliterc_override.  Or if that
** parameter is NULL, take input from ~/.sqliterc
**
** Returns the number of errors.
*/
static void process_sqliterc(
  ShellState *p,                  /* Configuration data */
  const char *sqliterc_override   /* Name of config file. NULL to use default */
){
  char *home_dir = NULL;
  const char *sqliterc = sqliterc_override;
  char *zBuf = 0;
  FILE *in = NULL;

  if (sqliterc == NULL) {
    home_dir = find_home_dir();
    if( home_dir==0 ){
      raw_printf(stderr, "-- warning: cannot find home directory;"
                      " cannot read ~/.sqliterc\n");
      return;
    }
    sqlite3_initialize();
    zBuf = sqlite3_mprintf("%s/.sqliterc",home_dir);
    sqliterc = zBuf;
  }
  in = fopen(sqliterc,"rb");
  if( in ){
    if( stdin_is_interactive ){
      utf8_printf(stderr,"-- Loading resources from %s\n",sqliterc);
    }
    process_input(p,in);
    fclose(in);
  }
  sqlite3_free(zBuf);
}

/*
** Show available command line options
*/
static const char zOptions[] = 
  "   -ascii               set output mode to 'ascii'\n"
  "   -bail                stop after hitting an error\n"
  "   -batch               force batch I/O\n"
  "   -column              set output mode to 'column'\n"
  "   -cmd COMMAND         run \"COMMAND\" before reading stdin\n"
  "   -csv                 set output mode to 'csv'\n"
  "   -echo                print commands before execution\n"
  "   -init FILENAME       read/process named file\n"
  "   -[no]header          turn headers on or off\n"
#if defined(SQLITE_ENABLE_MEMSYS3) || defined(SQLITE_ENABLE_MEMSYS5)
  "   -heap SIZE           Size of heap for memsys3 or memsys5\n"
#endif
  "   -help                show this message\n"
  "   -html                set output mode to HTML\n"
  "   -interactive         force interactive I/O\n"
  "   -line                set output mode to 'line'\n"
  "   -list                set output mode to 'list'\n"
  "   -lookaside SIZE N    use N entries of SZ bytes for lookaside memory\n"
  "   -mmap N              default mmap size set to N\n"
#ifdef SQLITE_ENABLE_MULTIPLEX
  "   -multiplex           enable the multiplexor VFS\n"
#endif
  "   -newline SEP         set output row separator. Default: '\\n'\n"
  "   -nullvalue TEXT      set text string for NULL values. Default ''\n"
  "   -pagecache SIZE N    use N slots of SZ bytes each for page cache memory\n"
  "   -scratch SIZE N      use N slots of SZ bytes each for scratch memory\n"
  "   -separator SEP       set output column separator. Default: '|'\n"
  "   -stats               print memory stats before each finalize\n"
  "   -version             show SQLite version\n"
  "   -vfs NAME            use NAME as the default VFS\n"
#ifdef SQLITE_ENABLE_VFSTRACE
  "   -vfstrace            enable tracing of all VFS calls\n"
#endif
;
static void usage(int showDetail){
  utf8_printf(stderr,
      "Usage: %s [OPTIONS] FILENAME [SQL]\n"  
      "FILENAME is the name of an SQLite database. A new database is created\n"
      "if the file does not previously exist.\n", Argv0);
  if( showDetail ){
    utf8_printf(stderr, "OPTIONS include:\n%s", zOptions);
  }else{
    raw_printf(stderr, "Use the -help option for additional information\n");
  }
  exit(1);
}

/*
** Initialize the state information in data
*/
static void main_init(ShellState *data) {
  memset(data, 0, sizeof(*data));
  data->normalMode = data->cMode = data->mode = MODE_List;
  data->autoExplain = 1;
  memcpy(data->colSeparator,SEP_Column, 2);
  memcpy(data->rowSeparator,SEP_Row, 2);
  data->showHeader = 0;
  data->shellFlgs = SHFLG_Lookaside;
  sqlite3_config(SQLITE_CONFIG_URI, 1);
  sqlite3_config(SQLITE_CONFIG_LOG, shellLog, data);
  sqlite3_config(SQLITE_CONFIG_MULTITHREAD);
  sqlite3_snprintf(sizeof(mainPrompt), mainPrompt,"sqlite> ");
  sqlite3_snprintf(sizeof(continuePrompt), continuePrompt,"   ...> ");
}

/*
** Output text to the console in a font that attracts extra attention.
*/
#ifdef _WIN32
static void printBold(const char *zText){
  HANDLE out = GetStdHandle(STD_OUTPUT_HANDLE);
  CONSOLE_SCREEN_BUFFER_INFO defaultScreenInfo;
  GetConsoleScreenBufferInfo(out, &defaultScreenInfo);
  SetConsoleTextAttribute(out,
         FOREGROUND_RED|FOREGROUND_INTENSITY
  );
  printf("%s", zText);
  SetConsoleTextAttribute(out, defaultScreenInfo.wAttributes);
}
#else
static void printBold(const char *zText){
  printf("\033[1m%s\033[0m", zText);
}
#endif

/*
** Get the argument to an --option.  Throw an error and die if no argument
** is available.
*/
static char *cmdline_option_value(int argc, char **argv, int i){
  if( i==argc ){
    utf8_printf(stderr, "%s: Error: missing argument to %s\n",
            argv[0], argv[argc-1]);
    exit(1);
  }
  return argv[i];
}

int SQLITE_CDECL main(int argc, char **argv){
  char *zErrMsg = 0;
  ShellState data;
  const char *zInitFile = 0;
  int i;
  int rc = 0;
  int warnInmemoryDb = 0;
  int readStdin = 1;
  int nCmd = 0;
  char **azCmd = 0;

#if USE_SYSTEM_SQLITE+0!=1
  if( strcmp(sqlite3_sourceid(),SQLITE_SOURCE_ID)!=0 ){
    utf8_printf(stderr, "SQLite header and source version mismatch\n%s\n%s\n",
            sqlite3_sourceid(), SQLITE_SOURCE_ID);
    exit(1);
  }
#endif
  setBinaryMode(stdin);
  setvbuf(stderr, 0, _IONBF, 0); /* Make sure stderr is unbuffered */
  Argv0 = argv[0];
  main_init(&data);
  stdin_is_interactive = isatty(0);
  stdout_is_console = isatty(1);

  /* Make sure we have a valid signal handler early, before anything
  ** else is done.
  */
#ifdef SIGINT
  signal(SIGINT, interrupt_handler);
#endif

#ifdef SQLITE_SHELL_DBNAME_PROC
  {
    /* If the SQLITE_SHELL_DBNAME_PROC macro is defined, then it is the name
    ** of a C-function that will provide the name of the database file.  Use
    ** this compile-time option to embed this shell program in larger
    ** applications. */
    extern void SQLITE_SHELL_DBNAME_PROC(const char**);
    SQLITE_SHELL_DBNAME_PROC(&data.zDbFilename);
    warnInmemoryDb = 0;
  }
#endif

  /* Do an initial pass through the command-line argument to locate
  ** the name of the database file, the name of the initialization file,
  ** the size of the alternative malloc heap,
  ** and the first command to execute.
  */
  for(i=1; i<argc; i++){
    char *z;
    z = argv[i];
    if( z[0]!='-' ){
      if( data.zDbFilename==0 ){
        data.zDbFilename = z;
      }else{
        /* Excesss arguments are interpreted as SQL (or dot-commands) and
        ** mean that nothing is read from stdin */
        readStdin = 0;
        nCmd++;
        azCmd = realloc(azCmd, sizeof(azCmd[0])*nCmd);
        if( azCmd==0 ){
          raw_printf(stderr, "out of memory\n");
          exit(1);
        }
        azCmd[nCmd-1] = z;
      }
    }
    if( z[1]=='-' ) z++;
    if( strcmp(z,"-separator")==0
     || strcmp(z,"-nullvalue")==0
     || strcmp(z,"-newline")==0
     || strcmp(z,"-cmd")==0
    ){
      (void)cmdline_option_value(argc, argv, ++i);
    }else if( strcmp(z,"-init")==0 ){
      zInitFile = cmdline_option_value(argc, argv, ++i);
    }else if( strcmp(z,"-batch")==0 ){
      /* Need to check for batch mode here to so we can avoid printing
      ** informational messages (like from process_sqliterc) before 
      ** we do the actual processing of arguments later in a second pass.
      */
      stdin_is_interactive = 0;
    }else if( strcmp(z,"-heap")==0 ){
#if defined(SQLITE_ENABLE_MEMSYS3) || defined(SQLITE_ENABLE_MEMSYS5)
      const char *zSize;
      sqlite3_int64 szHeap;

      zSize = cmdline_option_value(argc, argv, ++i);
      szHeap = integerValue(zSize);
      if( szHeap>0x7fff0000 ) szHeap = 0x7fff0000;
      sqlite3_config(SQLITE_CONFIG_HEAP, malloc((int)szHeap), (int)szHeap, 64);
#endif
    }else if( strcmp(z,"-scratch")==0 ){
      int n, sz;
      sz = (int)integerValue(cmdline_option_value(argc,argv,++i));
      if( sz>400000 ) sz = 400000;
      if( sz<2500 ) sz = 2500;
      n = (int)integerValue(cmdline_option_value(argc,argv,++i));
      if( n>10 ) n = 10;
      if( n<1 ) n = 1;
      sqlite3_config(SQLITE_CONFIG_SCRATCH, malloc(n*sz+1), sz, n);
      data.shellFlgs |= SHFLG_Scratch;
    }else if( strcmp(z,"-pagecache")==0 ){
      int n, sz;
      sz = (int)integerValue(cmdline_option_value(argc,argv,++i));
      if( sz>70000 ) sz = 70000;
      if( sz<0 ) sz = 0;
      n = (int)integerValue(cmdline_option_value(argc,argv,++i));
      sqlite3_config(SQLITE_CONFIG_PAGECACHE,
                    (n>0 && sz>0) ? malloc(n*sz) : 0, sz, n);
      data.shellFlgs |= SHFLG_Pagecache;
    }else if( strcmp(z,"-lookaside")==0 ){
      int n, sz;
      sz = (int)integerValue(cmdline_option_value(argc,argv,++i));
      if( sz<0 ) sz = 0;
      n = (int)integerValue(cmdline_option_value(argc,argv,++i));
      if( n<0 ) n = 0;
      sqlite3_config(SQLITE_CONFIG_LOOKASIDE, sz, n);
      if( sz*n==0 ) data.shellFlgs &= ~SHFLG_Lookaside;
#ifdef SQLITE_ENABLE_VFSTRACE
    }else if( strcmp(z,"-vfstrace")==0 ){
      extern int vfstrace_register(
         const char *zTraceName,
         const char *zOldVfsName,
         int (*xOut)(const char*,void*),
         void *pOutArg,
         int makeDefault
      );
      vfstrace_register("trace",0,(int(*)(const char*,void*))fputs,stderr,1);
#endif
#ifdef SQLITE_ENABLE_MULTIPLEX
    }else if( strcmp(z,"-multiplex")==0 ){
      extern int sqlite3_multiple_initialize(const char*,int);
      sqlite3_multiplex_initialize(0, 1);
#endif
    }else if( strcmp(z,"-mmap")==0 ){
      sqlite3_int64 sz = integerValue(cmdline_option_value(argc,argv,++i));
      sqlite3_config(SQLITE_CONFIG_MMAP_SIZE, sz, sz);
    }else if( strcmp(z,"-vfs")==0 ){
      sqlite3_vfs *pVfs = sqlite3_vfs_find(cmdline_option_value(argc,argv,++i));
      if( pVfs ){
        sqlite3_vfs_register(pVfs, 1);
      }else{
        utf8_printf(stderr, "no such VFS: \"%s\"\n", argv[i]);
        exit(1);
      }
    }
  }
  if( data.zDbFilename==0 ){
#ifndef SQLITE_OMIT_MEMORYDB
    data.zDbFilename = ":memory:";
    warnInmemoryDb = argc==1;
#else
    utf8_printf(stderr,"%s: Error: no database filename specified\n", Argv0);
    return 1;
#endif
  }
  data.out = stdout;

  /* Go ahead and open the database file if it already exists.  If the
  ** file does not exist, delay opening it.  This prevents empty database
  ** files from being created if a user mistypes the database name argument
  ** to the sqlite command-line tool.
  */
  if( access(data.zDbFilename, 0)==0 ){
    open_db(&data, 0);
  }

  /* Process the initialization file if there is one.  If no -init option
  ** is given on the command line, look for a file named ~/.sqliterc and
  ** try to process it.
  */
  process_sqliterc(&data,zInitFile);

  /* Make a second pass through the command-line argument and set
  ** options.  This second pass is delayed until after the initialization
  ** file is processed so that the command-line arguments will override
  ** settings in the initialization file.
  */
  for(i=1; i<argc; i++){
    char *z = argv[i];
    if( z[0]!='-' ) continue;
    if( z[1]=='-' ){ z++; }
    if( strcmp(z,"-init")==0 ){
      i++;
    }else if( strcmp(z,"-html")==0 ){
      data.mode = MODE_Html;
    }else if( strcmp(z,"-list")==0 ){
      data.mode = MODE_List;
    }else if( strcmp(z,"-line")==0 ){
      data.mode = MODE_Line;
    }else if( strcmp(z,"-column")==0 ){
      data.mode = MODE_Column;
    }else if( strcmp(z,"-csv")==0 ){
      data.mode = MODE_Csv;
      memcpy(data.colSeparator,",",2);
    }else if( strcmp(z,"-ascii")==0 ){
      data.mode = MODE_Ascii;
      sqlite3_snprintf(sizeof(data.colSeparator), data.colSeparator,
                       SEP_Unit);
      sqlite3_snprintf(sizeof(data.rowSeparator), data.rowSeparator,
                       SEP_Record);
    }else if( strcmp(z,"-separator")==0 ){
      sqlite3_snprintf(sizeof(data.colSeparator), data.colSeparator,
                       "%s",cmdline_option_value(argc,argv,++i));
    }else if( strcmp(z,"-newline")==0 ){
      sqlite3_snprintf(sizeof(data.rowSeparator), data.rowSeparator,
                       "%s",cmdline_option_value(argc,argv,++i));
    }else if( strcmp(z,"-nullvalue")==0 ){
      sqlite3_snprintf(sizeof(data.nullValue), data.nullValue,
                       "%s",cmdline_option_value(argc,argv,++i));
    }else if( strcmp(z,"-header")==0 ){
      data.showHeader = 1;
    }else if( strcmp(z,"-noheader")==0 ){
      data.showHeader = 0;
    }else if( strcmp(z,"-echo")==0 ){
      data.echoOn = 1;
    }else if( strcmp(z,"-eqp")==0 ){
      data.autoEQP = 1;
    }else if( strcmp(z,"-stats")==0 ){
      data.statsOn = 1;
    }else if( strcmp(z,"-scanstats")==0 ){
      data.scanstatsOn = 1;
    }else if( strcmp(z,"-backslash")==0 ){
      /* Undocumented command-line option: -backslash
      ** Causes C-style backslash escapes to be evaluated in SQL statements
      ** prior to sending the SQL into SQLite.  Useful for injecting
      ** crazy bytes in the middle of SQL statements for testing and debugging.
      */
      data.backslashOn = 1;
    }else if( strcmp(z,"-bail")==0 ){
      bail_on_error = 1;
    }else if( strcmp(z,"-version")==0 ){
      printf("%s %s\n", sqlite3_libversion(), sqlite3_sourceid());
      return 0;
    }else if( strcmp(z,"-interactive")==0 ){
      stdin_is_interactive = 1;
    }else if( strcmp(z,"-batch")==0 ){
      stdin_is_interactive = 0;
    }else if( strcmp(z,"-heap")==0 ){
      i++;
    }else if( strcmp(z,"-scratch")==0 ){
      i+=2;
    }else if( strcmp(z,"-pagecache")==0 ){
      i+=2;
    }else if( strcmp(z,"-lookaside")==0 ){
      i+=2;
    }else if( strcmp(z,"-mmap")==0 ){
      i++;
    }else if( strcmp(z,"-vfs")==0 ){
      i++;
#ifdef SQLITE_ENABLE_VFSTRACE
    }else if( strcmp(z,"-vfstrace")==0 ){
      i++;
#endif
#ifdef SQLITE_ENABLE_MULTIPLEX
    }else if( strcmp(z,"-multiplex")==0 ){
      i++;
#endif
    }else if( strcmp(z,"-help")==0 ){
      usage(1);
    }else if( strcmp(z,"-cmd")==0 ){
      /* Run commands that follow -cmd first and separately from commands
      ** that simply appear on the command-line.  This seems goofy.  It would
      ** be better if all commands ran in the order that they appear.  But
      ** we retain the goofy behavior for historical compatibility. */
      if( i==argc-1 ) break;
      z = cmdline_option_value(argc,argv,++i);
      if( z[0]=='.' ){
        rc = do_meta_command(z, &data);
        if( rc && bail_on_error ) return rc==2 ? 0 : rc;
      }else{
        open_db(&data, 0);
        rc = shell_exec(data.db, z, shell_callback, &data, &zErrMsg);
        if( zErrMsg!=0 ){
          utf8_printf(stderr,"Error: %s\n", zErrMsg);
          if( bail_on_error ) return rc!=0 ? rc : 1;
        }else if( rc!=0 ){
          utf8_printf(stderr,"Error: unable to process SQL \"%s\"\n", z);
          if( bail_on_error ) return rc;
        }
      }

    }else if( strcmp(z, "-recommend") ){
      data.bRecommend = 1;
    }else{
      utf8_printf(stderr,"%s: Error: unknown option: %s\n", Argv0, z);
      raw_printf(stderr,"Use -help for a list of options.\n");
      return 1;
    }
    data.cMode = data.mode;
  }

  if( !readStdin ){
    /* Run all arguments that do not begin with '-' as if they were separate
    ** command-line inputs, except for the argToSkip argument which contains
    ** the database filename.
    */
    for(i=0; i<nCmd; i++){
      if( azCmd[i][0]=='.' ){
        rc = do_meta_command(azCmd[i], &data);
        if( rc ) return rc==2 ? 0 : rc;
      }else{
        open_db(&data, 0);
        rc = shell_exec(data.db, azCmd[i], shell_callback, &data, &zErrMsg);
        if( zErrMsg!=0 ){
          utf8_printf(stderr,"Error: %s\n", zErrMsg);
          return rc!=0 ? rc : 1;
        }else if( rc!=0 ){
          utf8_printf(stderr,"Error: unable to process SQL: %s\n", azCmd[i]);
          return rc;
        }
      }
    }
    free(azCmd);
  }else{
    /* Run commands received from standard input
    */
    if( stdin_is_interactive ){
      char *zHome;
      char *zHistory = 0;
      int nHistory;
      printf(
        "SQLite version %s %.19s\n" /*extra-version-info*/
        "Enter \".help\" for usage hints.\n",
        sqlite3_libversion(), sqlite3_sourceid()
      );
      if( warnInmemoryDb ){
        printf("Connected to a ");
        printBold("transient in-memory database");
        printf(".\nUse \".open FILENAME\" to reopen on a "
               "persistent database.\n");
      }
      zHome = find_home_dir();
      if( zHome ){
        nHistory = strlen30(zHome) + 20;
        if( (zHistory = malloc(nHistory))!=0 ){
          sqlite3_snprintf(nHistory, zHistory,"%s/.sqlite_history", zHome);
        }
      }
      if( zHistory ){ shell_read_history(zHistory); }
      rc = process_input(&data, 0);
      if( zHistory ){
        shell_stifle_history(100);
        shell_write_history(zHistory);
        free(zHistory);
      }
    }else{
      rc = process_input(&data, stdin);
    }
  }
  set_table_name(&data, 0);
  if( data.db ){
    sqlite3_close(data.db);
  }
  sqlite3_free(data.zFreeOnClose); 
  return rc;
}<|MERGE_RESOLUTION|>--- conflicted
+++ resolved
@@ -593,13 +593,9 @@
 struct ShellState {
   sqlite3 *db;           /* The database */
   int echoOn;            /* True to echo input commands */
-<<<<<<< HEAD
-  int autoEQP;           /* Run EXPLAIN QUERY PLAN prior to each SQL stmt */
-  int bRecommend;        /* Instead of sqlite3_exec(), recommend indexes */
-=======
   int autoExplain;       /* Automatically turn on .explain mode */
   int autoEQP;           /* Run EXPLAIN QUERY PLAN prior to seach SQL stmt */
->>>>>>> d93b2b84
+  int bRecommend;        /* Instead of sqlite3_exec(), recommend indexes */
   int statsOn;           /* True to display memory stats before each finalize */
   int scanstatsOn;       /* True to display scan stats before each finalize */
   int countChanges;      /* True to display change counts */
